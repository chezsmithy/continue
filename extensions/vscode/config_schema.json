{
  "title": "config.json",
  "$ref": "#/definitions/SerializedContinueConfig",
  "definitions": {
    "BaseCompletionOptions": {
      "title": "BaseCompletionOptions",
      "type": "object",
      "properties": {
        "stream": {
          "title": "Stream",
          "description": "Whether to stream the LLM response. Currently only respected by the 'anthropic' provider. Otherwise will always stream.",
          "type": "boolean",
          "default": true
        },
        "temperature": {
          "title": "Temperature",
          "description": "The temperature of the completion.",
          "type": "number"
        },
        "topP": {
          "title": "Top P",
          "description": "The topP of the completion.",
          "type": "number"
        },
        "topK": {
          "title": "Top K",
          "description": "The topK of the completion.",
          "type": "integer"
        },
        "presencePenalty": {
          "title": "Presence Penalty",
          "description": "The presence penalty Aof the completion.",
          "type": "number"
        },
        "frequencePenalty": {
          "title": "Frequency Penalty",
          "description": "The frequency penalty of the completion.",
          "type": "number"
        },
        "mirostat": {
          "title": "Mirostat",
          "description": "Enable Mirostat sampling, controlling perplexity during text generation (default: 0, 0 = disabled, 1 = Mirostat, 2 = Mirostat 2.0). Only available for Ollama, LM Studio, and llama.cpp providers",
          "type": "number"
        },
        "stop": {
          "title": "Stop",
          "description": "The stop tokens of the completion.",
          "type": "array",
          "items": {
            "type": "string"
          }
        },
        "maxTokens": {
          "title": "Max Tokens",
          "description": "The maximum number of tokens to generate.",
          "default": 600,
          "type": "integer"
        },
        "numThreads": {
          "title": "Number of threads",
          "description": "The number of threads used in the generation process. Only available for Ollama (this is the num_thread parameter)",
          "type": "integer"
        },
        "keepAlive": {
          "title": "Ollama keep_alive",
          "description": "The number of seconds after no requests are made to unload the model from memory. Defaults to 60*30 = 30min",
          "type": "integer"
        }
      }
    },
    "ClientCertificateOptions": {
      "title": "ClientCertificateOptions",
      "type": "object",
      "properties": {
        "cert": {
          "title": "Cert Path",
          "description": "Path to the client certificate file",
          "type": "string"
        },
        "key": {
          "title": "Key Path",
          "description": "Path to the client certificate key file",
          "type": "string"
        },
        "passphrase": {
          "title": "Passphrase",
          "description": "Passphrase for the client certificate key file",
          "type": "string"
        }
      },
      "required": [
        "cert",
        "key"
      ]
    },
    "RequestOptions": {
      "title": "RequestOptions",
      "type": "object",
      "properties": {
        "timeout": {
          "title": "Timeout",
          "description": "Set the timeout for each request to the LLM. If you are running a local LLM that takes a while to respond, you might want to set this to avoid timeouts.",
          "default": 7200,
          "type": "integer"
        },
        "verifySsl": {
          "title": "Verify Ssl",
          "description": "Whether to verify SSL certificates for requests.",
          "type": "boolean"
        },
        "caBundlePath": {
          "title": "Ca Bundle Path",
          "description": "Path to a custom CA bundle to use when making the HTTP request",
          "anyOf": [
            {
              "type": "string"
            },
            {
              "type": "array",
              "items": {
                "type": "string"
              }
            }
          ]
        },
        "proxy": {
          "title": "Proxy",
          "description": "Proxy URL to use when making the HTTP request",
          "type": "string"
        },
        "headers": {
          "title": "Headers",
          "description": "Headers to use when making the HTTP request",
          "type": "object",
          "additionalProperties": {
            "type": "string"
          }
        },
        "extraBodyProperties": {
          "title": "Extra Body Properties",
          "description": "This object will be merged with the body when making the HTTP requests",
          "type": "object"
        },
        "noProxy": {
          "title": "No Proxy",
          "description": "A list of hostnames for which Continue should not use the proxy specified in requestOptions.proxy",
          "type": "array",
          "items": {
            "type": "string"
          }
        },
        "clientCertificate": {
          "title": "Client Certificate",
          "description": "Client certificate to use when making the HTTP request",
          "$ref": "#/definitions/ClientCertificateOptions"
        }
      }
    },
    "ModelDescription": {
      "title": "ModelDescription",
      "type": "object",
      "properties": {
        "title": {
          "title": "Title",
          "description": "The title you wish to give your model.",
          "type": "string"
        },
        "provider": {
          "title": "Provider",
          "description": "The provider of the model. This is used to determine the type of model, and how to interact with it.",
          "enum": [
            "openai",
            "free-trial",
            "anthropic",
            "cohere",
            "bedrock",
            "bedrockimport",
            "sagemaker",
            "together",
            "ollama",
            "huggingface-tgi",
            "huggingface-inference-api",
            "llama.cpp",
            "replicate",
            "gemini",
            "lmstudio",
            "llamafile",
            "mistral",
            "deepinfra",
            "groq",
            "fireworks",
            "cloudflare",
            "deepseek",
            "azure",
            "msty",
            "watsonx",
            "openrouter",
            "sambanova",
            "nvidia",
            "vllm",
            "cerebras",
            "vertexai"
          ],
          "markdownEnumDescriptions": [
            "### OpenAI\nUse gpt-4, gpt-3.5-turbo, or any other OpenAI model. See [here](https://openai.com/product#made-for-developers) to obtain an API key.\n\n> [Reference](https://docs.continue.dev/reference/Model%20Providers/openai)",
            "### Free Trial\nNew users can try out Continue for free using a proxy server that securely makes calls to OpenAI using our API key. If you are ready to use your own API key or have used all 250 free uses, you can enter your API key in config.json where it says `apiKey=\"\"` or select another model provider.\n> [Reference](https://docs.continue.dev/reference/Model%20Providers/freetrial)",
            "### Anthropic\nTo get started with Anthropic models, you first need to sign up for the open beta [here](https://claude.ai/login) to obtain an API key.\n> [Reference](https://docs.continue.dev/reference/Model%20Providers/anthropicllm)",
            "### Anthropic Vertex AI\nTo get started you need to enable the [Vertex AI API](https://console.cloud.google.com/marketplace/product/google/aiplatform.googleapis.com) and set up the [Google Application Default Credentials](https://cloud.google.com/docs/authentication/provide-credentials-adc).",
            "### Cohere\nTo use Cohere, visit the [Cohere dashboard](https://dashboard.cohere.com/api-keys) to create an API key.\n\n> [Reference](https://docs.continue.dev/reference/Model%20Providers/cohere)",
            "### Bedrock\nTo get started with Bedrock you need to sign up on AWS [here](https://aws.amazon.com/bedrock)",
            "### Bedrock Imported Models\nTo get started with Bedrock you need to sign up on AWS [here](https://aws.amazon.com/bedrock)",
            "### Sagemaker\nSagemaker is AWS' machine learning platform.",
            "### Together\nTogether is a hosted service that provides extremely fast streaming of open-source language models. To get started with Together:\n1. Obtain an API key from [here](https://together.ai)\n2. Paste below\n3. Select a model preset\n> [Reference](https://docs.continue.dev/reference/Model%20Providers/togetherllm)",
            "### Ollama\nTo get started with Ollama, follow these steps:\n1. Download from [ollama.ai](https://ollama.ai/) and open the application\n2. Open a terminal and run `ollama run <MODEL_NAME>`. Example model names are `codellama:7b-instruct` or `llama2:7b-text`. You can find the full list [here](https://ollama.ai/library).\n3. Make sure that the model name used in step 2 is the same as the one in config.json (e.g. `model=\"codellama:7b-instruct\"`)\n4. Once the model has finished downloading, you can start asking questions through Continue.\n> [Reference](https://docs.continue.dev/reference/Model%20Providers/ollama)",
            "### Huggingface TGI\n\n> [Reference](https://docs.continue.dev/reference/Model%20Providers/huggingfacetgi)",
            "### Huggingface Inference API\n\n> [Reference](https://docs.continue.dev/reference/Model%20Providers/huggingfaceinferenceapi)",
            "### Llama.cpp\nllama.cpp comes with a [built-in server](https://github.com/ggerganov/llama.cpp/tree/master/examples/server#llamacppexampleserver) that can be run from source. To do this:\n\n1. Clone the repository with `git clone https://github.com/ggerganov/llama.cpp`.\n2. `cd llama.cpp`\n3. Run `make` to build the server.\n4. Download the model you'd like to use and place it in the `llama.cpp/models` directory (the best place to find models is [The Bloke on HuggingFace](https://huggingface.co/TheBloke))\n5. Run the llama.cpp server with the command below (replacing with the model you downloaded):\n\n```shell\n.\\server.exe -c 4096 --host 0.0.0.0 -t 16 --mlock -m models/codellama-7b-instruct.Q8_0.gguf\n```\n\nAfter it's up and running, you can start using Continue.\n> [Reference](https://docs.continue.dev/reference/Model%20Providers/llamacpp)",
            "### Replicate\nReplicate is a hosted service that makes it easy to run ML models. To get started with Replicate:\n1. Obtain an API key from [here](https://replicate.com)\n2. Paste below\n3. Select a model preset\n> [Reference](https://docs.continue.dev/reference/Model%20Providers/replicatellm)",
            "### Gemini API\nTo get started with Google Makersuite, obtain your API key from [here](https://makersuite.google.com) and paste it below.\n> [Reference](https://docs.continue.dev/reference/Model%20Providers/geminiapi)",
            "### Gemini API on Vertex AI\nTo get started you need to enable the [Vertex AI API](https://console.cloud.google.com/marketplace/product/google/aiplatform.googleapis.com) and set up the [Google Application Default Credentials](https://cloud.google.com/docs/authentication/provide-credentials-adc).",
            "### LMStudio\nLMStudio provides a professional and well-designed GUI for exploring, configuring, and serving LLMs. It is available on both Mac and Windows. To get started:\n1. Download from [lmstudio.ai](https://lmstudio.ai/) and open the application\n2. Search for and download the desired model from the home screen of LMStudio.\n3. In the left-bar, click the '<->' icon to open the Local Inference Server and press 'Start Server'.\n4. Once your model is loaded and the server has started, you can begin using Continue.\n> [Reference](https://docs.continue.dev/reference/Model%20Providers/lmstudio)",
            "### Llamafile\nTo get started with llamafiles, find and download a binary on their [GitHub repo](https://github.com/Mozilla-Ocho/llamafile#binary-instructions). Then run it with the following command:\n\n```shell\nchmod +x ./llamafile\n./llamafile\n```\n> [Reference](https://docs.continue.dev/reference/Model%20Providers/llamafile)",
            "### Mistral API\n\nTo get access to the Mistral API, obtain your API key from the [Mistral platform](https://docs.mistral.ai/)",
            "### Mistral API on Vertex AI\nTo get started you need to enable the [Vertex AI API](https://console.cloud.google.com/marketplace/product/google/aiplatform.googleapis.com) and set up the [Google Application Default Credentials](https://cloud.google.com/docs/authentication/provide-credentials-adc).",
            "### DeepInfra\n\n> [Reference](https://docs.continue.dev/reference/Model%20Providers/deepinfra)",
            "### Groq\nGroq provides extremely fast inference of open-source language models. To get started, obtain an API key from [their console](https://console.groq.com/keys).",
            "### Fireworks\nFireworks is a fast inference engine for open-source language models. To get started, obtain an API key from [their console](https://fireworks.ai/api-keys).",
            "### Cloudflare Workers AI\n\n[Reference](https://developers.cloudflare.com/workers-ai/)",
            "### Deepseek\n Deepseek's API provides the best pricing for their state-of-the-art Deepseek Coder models. To get started, obtain an API key from [their console](https://platform.deepseek.com/api_keys)",
            "### Azure OpenAI\n Azure OpenAI lets you securely run OpenAI's models on Azure. To get started, follow the steps [here](https://docs.continue.dev/reference/Model%20Providers/azure)",
            "### Msty\nMsty is the simplest way to get started with online or local LLMs on all desktop platforms - Windows, Mac, and Linux. No fussing around, one-click and you are up and running. To get started, follow these steps:\n1. Download from [Msty.app](https://msty.app/), open the application, and click 'Setup Local AI'.\n2. Go to the Local AI Module page and download a model of your choice.\n3. Once the model has finished downloading, you can start asking questions through Continue.\n> [Reference](https://continue.dev/docs/reference/Model%20Providers/Msty)",
            "### IBM watsonx\nwatsonx, developed by IBM, offers a variety of pre-trained AI foundation models that can be used for natural language processing (NLP), computer vision, and speech recognition tasks.",
            "### OpenRouter\nOpenRouter offers a single API to access almost any language model. To get started, obtain an API key from [their console](https://openrouter.ai/settings/keys).",
            "### NVIDIA NIMs\nNVIDIA offers a single API to access almost any language model. To find out more, visit the [LLM APIs Documentation](https://docs.api.nvidia.com/nim/reference/llm-apis).\nFor information specific to getting a key, please check out the [docs here](https://docs.nvidia.com/nim/large-language-models/latest/getting-started.html#option-1-from-api-catalog)",
            "### vLLM\nvLLM is a highly performant way of hosting LLMs for a team. To get started, follow their [quickstart](https://docs.vllm.ai/en/latest/getting_started/quickstart.html) to set up your server.",
            "### Cerebras\nCerebras Inference uses specialized silicon to provides superfast inference. To get started, get your API keys from [their console](https://cloud.cerebras.ai/)."
          ],
          "type": "string"
        },
        "model": {
          "title": "Model",
          "description": "The name of the model. Used to autodetect prompt template.",
          "type": "string"
        },
        "apiKey": {
          "title": "Api Key",
          "description": "OpenAI, Anthropic, Cohere, Together, or other API key",
          "type": "string"
        },
        "apiBase": {
          "title": "Api Base",
          "description": "The base URL of the LLM API.",
          "type": "string"
        },
        "region": {
          "title": "Region",
          "description": "The region where the model is hosted",
          "anyOf": [
            {
              "enum": [
                "us-east-1",
                "us-east-2",
                "us-west-1",
                "us-west-2",
                "eu-west-1",
                "eu-central-1",
                "ap-southeast-1",
                "ap-northeast-1",
                "ap-south-1",
                "us-central1",
                "us-east1",
                "us-east4",
                "us-east5",
                "us-west1",
                "us-west4",
                "us-south1",
                "northamerica-northeast1",
                "southamerica-east1",
                "europe-central2",
                "europe-north1",
                "europe-west1",
                "europe-west2",
                "europe-west3",
                "europe-west4",
                "europe-west6",
                "europe-west8",
                "europe-west9",
                "europe-southwest1",
                "asia-east1",
                "asia-east2",
                "asia-south1",
                "asia-northeast1",
                "asia-northeast3",
                "asia-southeast1",
                "australia-southeast1",
                "me-central1",
                "me-central2",
                "me-west1"
              ],
              "type": "string"
            },
            {
              "type": "string"
            }
          ]
        },
        "profile": {
          "title": "Profile",
          "description": "The AWS security profile to use",
          "type": "string"
        },
        "modelArn": {
          "title": "Profile",
          "description": "The AWS arn for the imported model",
          "type": "string"
        },
        "contextLength": {
          "title": "Context Length",
          "description": "The maximum context length of the LLM in tokens, as counted by countTokens.",
          "default": 2048,
          "type": "integer"
        },
        "maxStopWords": {
          "title": "Max Stop Words",
          "description": "The maximum number of stop words that the API will accept. You can set this if you are receiving an error about the number of stop words, but otherwise should leave it undefined.",
          "type": "integer"
        },
        "template": {
          "title": "Template",
          "description": "The chat template used to format messages. This is auto-detected for most models, but can be overridden here. Choose none if you are using vLLM or another server that automatically handles prompting.",
          "enum": [
            "llama2",
            "alpaca",
            "zephyr",
            "phi2",
            "phind",
            "anthropic",
            "chatml",
            "none",
            "deepseek",
            "openchat",
            "xwin-coder",
            "neural-chat",
            "codellama-70b",
            "llava",
            "gemma",
            "llama3"
          ],
          "type": "string"
        },
        "promptTemplates": {
          "title": "Prompt Templates",
          "markdownDescription": "A mapping of prompt template name ('edit' is currently the only one used in Continue) to a string giving the prompt template. See [here](https://docs.continue.dev/model-setup/configuration#customizing-the-edit-prompt) for an example.",
          "type": "object",
          "additionalProperties": {
            "type": "string"
          }
        },
        "completionOptions": {
          "title": "Completion Options",
          "description": "Options for the completion endpoint. Read more about the completion options in the documentation.",
          "default": {
            "temperature": null,
            "topP": null,
            "topK": null,
            "presencePenalty": null,
            "frequencyPenalty": null,
            "stop": null,
            "maxTokens": 600
          },
          "allOf": [
            {
              "$ref": "#/definitions/BaseCompletionOptions"
            }
          ]
        },
        "systemMessage": {
          "title": "System Message",
          "description": "A system message that will always be followed by the LLM",
          "type": "string"
        },
        "requestOptions": {
          "title": "Request Options",
          "description": "Options for the HTTP request to the LLM.",
          "default": {
            "timeout": 7200,
            "verifySsl": null,
            "caBundlePath": null,
            "proxy": null,
            "headers": null,
            "extraBodyProperties": null
          },
          "allOf": [
            {
              "$ref": "#/definitions/RequestOptions"
            }
          ]
        },
        "apiType": {
          "title": "Api Type",
          "markdownDescription": "OpenAI API type, either `openai` or `azure`",
          "enum": [
            "openai",
            "azure"
          ]
        },
        "apiVersion": {
          "title": "Api Version",
          "description": "Azure OpenAI API version (e.g. 2023-07-01-preview)",
          "type": "string"
        },
        "engine": {
          "title": "Engine",
          "description": "Azure OpenAI engine",
          "type": "string"
        },
        "capabilities": {
          "type": "object",
          "description": "We will attempt to automatically detect the capabilities of the model based on its title and provider, but this may not always be accurate. You can override the model's capabilities here.",
          "properties": {
            "uploadImage": {
              "type": "boolean",
              "description": "Indicates whether the model can upload images."
            }
          }
        }
      },
      "required": [
        "title",
        "provider",
        "model"
      ],
      "allOf": [
        {
          "if": {
            "properties": {
              "provider": {
                "type": "str"
              }
            },
            "not": {
              "required": [
                "provider"
              ]
            }
          },
          "then": {
            "properties": {
              "model": {
                "description": "Choose a provider first, then model options will be shown here."
              }
            }
          }
        },
        {
          "if": {
            "properties": {
              "provider": {
                "enum": [
                  "openai",
                  "anthropic",
                  "cohere",
                  "gemini",
                  "huggingface-inference-api",
                  "replicate",
                  "together",
                  "cloudflare",
                  "sambanova"
                ]
              }
            },
            "required": [
              "provider"
            ]
          },
          "then": {
            "required": [
              "apiKey"
            ]
          }
        },
        {
          "if": {
            "properties": {
              "provider": {
                "enum": [
                  "bedrockimport"
                ]
              }
            },
            "required": [
              "provider"
            ]
          },
          "then": {
            "required": [
              "modelArn"
            ]
          }
        },
        {
          "if": {
            "properties": {
              "provider": {
                "enum": [
                  "huggingface-tgi",
                  "huggingface-inference-api"
                ]
              }
            }
          },
          "then": {
            "required": [
              "apiBase"
            ]
          },
          "required": [
            "provider"
          ]
        },
        {
          "if": {
            "properties": {
              "provider": {
                "enum": [
                  "openai"
                ]
              }
            },
            "required": [
              "provider"
            ]
          },
          "then": {
            "properties": {
              "engine": {
                "type": "string"
              },
              "apiType": {
                "type": "string"
              },
              "apiVersion": {
                "type": "string"
              }
            }
          }
        },
        {
          "if": {
            "properties": {
              "provider": {
                "enum": [
                  "cloudflare"
                ]
              }
            },
            "required": [
              "provider"
            ]
          },
          "then": {
            "properties": {
              "accountId": {
                "type": "string"
              },
              "aiGatewaySlug": {
                "type": "string"
              },
              "model": {
                "anyOf": [
                  {
                    "enum": [
                      "@cf/meta/llama-3-8b-instruct",
                      "@hf/thebloke/deepseek-coder-6.7b-instruct-awq",
                      "@cf/deepseek-ai/deepseek-math-7b-instruct",
                      "@cf/thebloke/discolm-german-7b-v1-awq",
                      "@cf/tiiuae/falcon-7b-instruct",
                      "@cf/google/gemma-2b-it-lora",
                      "@hf/google/gemma-7b-it",
                      "@cf/google/gemma-7b-it-lora",
                      "@hf/nousresearch/hermes-2-pro-mistral-7b",
                      "@cf/meta/llama-2-7b-chat-fp16",
                      "@cf/meta/llama-2-7b-chat-int8",
                      "@cf/meta-llama/llama-2-7b-chat-hf-lora",
                      "@hf/thebloke/llama-2-13b-chat-awq",
                      "@hf/thebloke/llamaguard-7b-awq",
                      "@cf/mistral/mistral-7b-instruct-v0.1",
                      "@hf/mistral/mistral-7b-instruct-v0.2",
                      "@cf/mistral/mistral-7b-instruct-v0.2-lora",
                      "@hf/thebloke/neural-chat-7b-v3-1-awq",
                      "@cf/openchat/openchat-3.5-0106",
                      "@hf/thebloke/openhermes-2.5-mistral-7b-awq",
                      "@cf/microsoft/phi-2",
                      "@cf/qwen/qwen1.5-0.5b-chat",
                      "@cf/qwen/qwen1.5-1.8b-chat",
                      "@cf/qwen/qwen1.5-7b-chat-awq",
                      "@cf/qwen/qwen1.5-14b-chat-awq",
                      "@cf/defog/sqlcoder-7b-2",
                      "@hf/nexusflow/starling-lm-7b-beta",
                      "@cf/tinyllama/tinyllama-1.1b-chat-v1.0",
                      "@hf/thebloke/zephyr-7b-beta-awq",
                      "@hf/thebloke/deepseek-coder-6.7b-base-awq"
                    ]
                  },
                  {
                    "type": "string"
                  }
                ]
              }
            }
          }
        },
        {
          "if": {
            "properties": {
              "provider": {
                "enum": [
                  "openai"
                ]
              }
            },
            "required": [
              "provider"
            ]
          },
          "then": {
            "properties": {
              "model": {
                "anyOf": [
                  {
                    "enum": [
                      "gpt-3.5-turbo",
                      "gpt-3.5-turbo-16k",
                      "gpt-4o",
                      "gpt-4o-mini",
                      "gpt-4",
                      "gpt-3.5-turbo-0613",
                      "gpt-4-32k",
                      "gpt-4-0125-preview",
                      "gpt-4-turbo",
                      "AUTODETECT"
                    ]
                  },
                  {
                    "type": "string"
                  }
                ]
              }
            }
          }
        },
        {
          "if": {
            "properties": {
              "provider": {
                "enum": [
                  "replicate"
                ]
              }
            },
            "required": [
              "provider"
            ]
          },
          "then": {
            "properties": {
              "model": {
                "anyOf": [
                  {
                    "enum": [
                      "llama2-7b",
                      "llama2-13b",
                      "llama3-8b",
                      "llama3-70b",
                      "codellama-7b",
                      "codellama-13b",
                      "codellama-34b",
                      "llama3.1-8b",
                      "llama3.1-70b",
                      "llama3.1-405b"
                    ]
                  },
                  {
                    "type": "string"
                  }
                ]
              },
              "markdownDescription": "Select a pre-defined option, or find an exact model ID from Replicate [here](https://replicate.com/collections/streaming-language-models)."
            }
          }
        },
        {
          "if": {
            "properties": {
              "provider": {
                "enum": [
                  "free-trial"
                ]
              }
            },
            "required": [
              "provider"
            ]
          },
          "then": {
            "properties": {
              "model": {
                "enum": [
                  "gpt-4o",
                  "codestral-latest",
                  "llama3.1-70b",
                  "llama3.1-405b",
                  "gpt-3.5-turbo",
                  "gemini-pro",
                  "claude-3-5-sonnet-20240620",
                  "claude-3-haiku-20240307",
                  "AUTODETECT"
                ]
              }
            }
          }
        },
        {
          "if": {
            "properties": {
              "provider": {
                "enum": [
                  "openai"
                ]
              },
              "apiType": {
                "not": {
                  "const": "azure"
                }
              }
            },
            "required": [
              "provider"
            ]
          },
          "then": {
            "properties": {
              "model": {
                "anyOf": [
                  {
                    "enum": [
                      "gpt-3.5-turbo",
                      "gpt-3.5-turbo-16k",
                      "gpt-4o",
                      "gpt-4o-mini",
                      "gpt-4",
                      "gpt-3.5-turbo-0613",
                      "gpt-4-32k",
                      "gpt-4-turbo",
                      "gpt-4-vision-preview",
                      "mistral-7b",
                      "mistral-8x7b",
                      "llama2-7b",
                      "llama2-13b",
                      "codellama-7b",
                      "codellama-13b",
                      "codellama-34b",
                      "codellama-70b",
                      "llama3-8b",
                      "llama3-70b",
                      "llama3.1-8b",
                      "llama3.1-70b",
                      "llama3.1-405b",
                      "phind-codellama-34b",
                      "wizardcoder-7b",
                      "wizardcoder-13b",
                      "wizardcoder-34b",
                      "zephyr-7b",
                      "codeup-13b",
                      "deepseek-7b",
                      "deepseek-33b",
                      "neural-chat-7b",
                      "deepseek-1b",
                      "stable-code-3b",
                      "starcoder-1b",
                      "starcoder-3b",
                      "starcoder2-3b",
                      "mistral-tiny",
                      "mistral-small",
                      "mistral-medium",
                      "AUTODETECT"
                    ]
                  },
                  {
                    "type": "string"
                  }
                ]
              }
            }
          }
        },
        {
          "if": {
            "properties": {
              "provider": {
                "enum": [
                  "anthropic"
                ]
              }
            },
            "required": [
              "provider"
            ]
          },
          "then": {
            "properties": {
              "cacheBehavior": {
                "title": "Caching Behavior",
                "description": "Options for the prompt caching",
                "properties": {
                  "cacheSystemMessage": {
                    "type": "boolean"
                  },
                  "cacheConversation": {
                    "type": "boolean"
                  }
                }
              },
              "model": {
                "anyOf": [
                  {
                    "enum": [
                      "claude-2",
                      "claude-instant-1",
                      "claude-3-5-sonnet-20240620",
                      "claude-3-opus-20240229",
                      "claude-3-sonnet-20240229",
                      "claude-3-haiku-20240307",
                      "claude-2.1"
                    ]
                  },
                  {
                    "type": "string"
                  }
                ]
              }
            }
          }
        },
        {
          "if": {
            "properties": {
              "provider": {
<<<<<<< HEAD
                "enum": ["cohere"]
=======
                "enum": [
                  "anthropic-vertexai"
                ]
              }
            },
            "required": [
              "provider"
            ]
          },
          "then": {
            "properties": {
              "cacheBehavior": {
                "title": "Caching Behavior",
                "description": "Options for the prompt caching",
                "properties": {
                  "cacheSystemMessage": {
                    "type": "boolean"
                  },
                  "cacheConversation": {
                    "type": "boolean"
                  }
                }
              },
              "model": {
                "anyOf": [
                  {
                    "enum": [
                      "claude-3-5-opus",
                      "claude-3-5-sonnet",
                      "claude-3-5-haiku",
                      "claude-3-opus",
                      "claude-3-sonnet",
                      "claude-3-haiku"
                    ]
                  },
                  {
                    "type": "string"
                  }
                ]
              }
            }
          }
        },
        {
          "if": {
            "properties": {
              "provider": {
                "enum": [
                  "cohere"
                ]
>>>>>>> e9843069
              }
            },
            "required": [
              "provider"
            ]
          },
          "then": {
            "properties": {
              "model": {
                "enum": [
                  "command-r",
                  "command-r-plus"
                ]
              }
            }
          }
        },
        {
          "if": {
            "properties": {
              "provider": {
                "enum": [
                  "bedrock"
                ]
              }
            },
            "required": [
              "provider"
            ]
          },
          "then": {
            "properties": {
              "model": {
                "anyOf": [
                  {
                    "enum": [
                      "claude-3-sonnet-20240229",
                      "claude-3-haiku-20240307",
                      "claude-2"
                    ]
                  },
                  {
                    "type": "string"
                  }
                ]
              }
            }
          }
        },
        {
          "if": {
            "properties": {
              "provider": {
                "enum": [
                  "sagemaker"
                ]
              }
            },
            "required": [
              "provider"
            ]
          },
          "then": {
            "properties": {
              "model": {
                "markdownDescription": "SageMaker endpoint name"
              }
            }
          }
        },
        {
          "if": {
            "properties": {
              "provider": {
                "enum": [
                  "gemini"
                ]
              }
            },
            "required": [
              "provider"
            ]
          },
          "then": {
            "properties": {
              "cacheBehavior": {
                "title": "Caching Behavior",
                "description": "Options for the prompt caching",
                "properties": {
                  "cacheSystemMessage": {
                    "type": "boolean"
                  }
                }
              },
              "model": {
                "enum": [
                  "chat-bison-001",
                  "gemini-pro",
                  "gemini-1.5-pro-latest",
                  "gemini-1.5-pro",
                  "gemini-1.5-flash-latest",
                  "gemini-1.5-flash"
                ]
              }
            }
          }
        },
        {
          "if": {
            "properties": {
              "provider": {
<<<<<<< HEAD
                "enum": ["together"]
=======
                "enum": [
                  "gemini-vertexai"
                ]
              }
            },
            "required": [
              "provider"
            ]
          },
          "then": {
            "properties": {
              "model": {
                "anyOf": [
                  {
                    "enum": [
                      "gemini-pro",
                      "gemini-1.5-pro-latest",
                      "gemini-1.5-pro",
                      "gemini-1.5-flash-latest",
                      "gemini-1.5-flash"
                    ]
                  },
                  {
                    "type": "string"
                  }
                ]
              }
            },
            "required": [
              "projectId",
              "region"
            ]
          }
        },
        {
          "if": {
            "properties": {
              "provider": {
                "enum": [
                  "together"
                ]
>>>>>>> e9843069
              }
            },
            "required": [
              "provider"
            ]
          },
          "then": {
            "properties": {
              "model": {
                "anyOf": [
                  {
                    "enum": [
                      "mistral-7b",
                      "mistral-8x7b",
                      "llama2-7b",
                      "llama2-13b",
                      "llama3-8b",
                      "llama3-70b",
                      "llama3.1-8b",
                      "llama3.1-70b",
                      "llama3.1-405b",
                      "llama3.2-3b",
                      "llama3.2-11b",
                      "llama3.2-90b",
                      "codellama-7b",
                      "codellama-13b",
                      "codellama-34b",
                      "codellama-70b",
                      "phind-codellama-34b"
                    ]
                  },
                  {
                    "type": "string"
                  }
                ],
                "markdownDescription": "Select a pre-defined option, or find an exact model string from Together AI [here](https://docs.together.ai/docs/inference-models)."
              }
            }
          }
        },
        {
          "if": {
            "properties": {
              "provider": {
                "enum": [
                  "deepinfra"
                ]
              }
            },
            "required": [
              "provider"
            ]
          },
          "then": {
            "properties": {
              "model": {
                "markdownDescription": "Find the model name you want to use from DeepInfra [here](https://deepinfra.com/models?type=text-generation)."
              }
            }
          }
        },
        {
          "if": {
            "properties": {
              "provider": {
                "enum": [
                  "huggingface-tgi",
                  "huggingface-inference-api",
                  "llama.cpp",
                  "text-gen-webui",
                  "llamafile"
                ]
              }
            },
            "required": [
              "provider"
            ]
          },
          "then": {
            "properties": {
              "model": {
                "anyOf": [
                  {
                    "enum": [
                      "mistral-7b",
                      "mistral-8x7b",
                      "llama2-7b",
                      "llama2-13b",
                      "codellama-7b",
                      "codellama-13b",
                      "codellama-34b",
                      "codellama-70b",
                      "llama3-8b",
                      "llama3-70b",
                      "llama3.1-8b",
                      "llama3.1-70b",
                      "llama3.1-405b",
                      "llama3.2-1b",
                      "llama3.2-3b",
                      "llama3.2-11b",
                      "llama3.2-90b",
                      "phind-codellama-34b",
                      "wizardcoder-7b",
                      "wizardcoder-13b",
                      "wizardcoder-34b",
                      "zephyr-7b",
                      "codeup-13b",
                      "deepseek-7b",
                      "deepseek-33b",
                      "neural-chat-7b",
                      "deepseek-1b",
                      "stable-code-3b",
                      "starcoder-1b",
                      "starcoder-3b",
                      "starcoder2-3b"
                    ]
                  },
                  {
                    "type": "string"
                  }
                ]
              }
            }
          }
        },
        {
          "if": {
            "properties": {
              "provider": {
                "enum": [
                  "ollama"
                ]
              }
            },
            "required": [
              "provider"
            ]
          },
          "then": {
            "properties": {
              "model": {
                "anyOf": [
                  {
                    "enum": [
                      "mistral-7b",
                      "llama2-7b",
                      "llama2-13b",
                      "codellama-7b",
                      "codellama-13b",
                      "codellama-34b",
                      "codellama-70b",
                      "llama3-8b",
                      "llama3-70b",
                      "llama3.1-8b",
                      "llama3.1-70b",
                      "llama3.1-405b",
                      "llama3.2-1b",
                      "llama3.2-3b",
                      "llama3.2-11b",
                      "llama3.2-90b",
                      "phi-2",
                      "phind-codellama-34b",
                      "wizardcoder-7b",
                      "wizardcoder-13b",
                      "wizardcoder-34b",
                      "zephyr-7b",
                      "codeup-13b",
                      "deepseek-7b",
                      "deepseek-33b",
                      "neural-chat-7b",
                      "deepseek-1b",
                      "stable-code-3b",
                      "starcoder-1b",
                      "starcoder-3b",
                      "starcoder2-3b",
                      "AUTODETECT"
                    ]
                  },
                  {
                    "type": "string"
                  }
                ],
                "markdownDescription": "Select a pre-defined option, or find the exact model tag for an Ollama model [here](https://ollama.ai/library)."
              }
            }
          }
        },
        {
          "if": {
            "properties": {
              "provider": {
                "enum": [
                  "mistral"
                ]
              }
            },
            "required": [
              "provider"
            ]
          },
          "then": {
            "properties": {
              "model": {
                "enum": [
                  "codestral-latest",
                  "codestral-mamba-latest",
                  "open-mistral-7b",
                  "open-mixtral-8x7b",
                  "open-mixtral-8x22b",
                  "mistral-small-latest",
                  "mistral-large-latest"
                ]
              }
            }
          }
        },
        {
          "if": {
            "properties": {
              "provider": {
<<<<<<< HEAD
                "enum": ["vertexai"]
=======
                "enum": [
                  "mistral-vertexai"
                ]
>>>>>>> e9843069
              }
            },
            "required": [
              "provider"
            ]
          },
          "then": {
<<<<<<< HEAD
            "required": ["projectId", "region"]
=======
            "properties": {
              "model": {
                "anyOf": [
                  {
                    "enum": [
                      "codestral",
                      "mistral-nemo",
                      "mistral-large"
                    ]
                  },
                  {
                    "type": "string"
                  }
                ]
              }
            },
            "required": [
              "projectId",
              "region"
            ]
>>>>>>> e9843069
          }
        },
        {
          "if": {
            "properties": {
              "provider": {
                "enum": [
                  "deepseek"
                ]
              }
            },
            "required": [
              "provider"
            ]
          },
          "then": {
            "properties": {
              "cacheBehavior": {
                "title": "Caching Behavior",
                "description": "Options for the prompt caching",
                "properties": {
                  "cacheSystemMessage": {
                    "type": "boolean"
                  },
                  "cacheConversation": {
                    "type": "boolean"
                  }
                }
              },
              "model": {
                "enum": [
                  "deepseek-chat",
                  "deepseek-coder"
                ]
              }
            }
          }
        },
        {
          "if": {
            "properties": {
              "provider": {
                "enum": [
                  "groq"
                ]
              }
            },
            "required": [
              "provider"
            ]
          },
          "then": {
            "properties": {
              "model": {
                "enum": [
                  "llama2-70b",
                  "mistral-8x7b",
                  "gemma",
                  "gemma2",
                  "llama3-8b",
                  "llama3-70b",
                  "llama3.1-8b",
                  "llama3.1-70b",
                  "llama3.1-405b",
                  "llama3.2-1b",
                  "llama3.2-3b",
                  "llama3.2-11b",
                  "llama3.2-90b",
                  "AUTODETECT"
                ]
              }
            }
          }
        },
        {
          "if": {
            "properties": {
              "provider": {
                "enum": [
                  "fireworks"
                ]
              }
            },
            "required": [
              "provider"
            ]
          },
          "then": {
            "properties": {
              "model": {
                "enum": [
                  "starcoder-7b"
                ]
              }
            }
          }
        },
        {
          "if": {
            "properties": {
              "apiType": {
                "const": "azure"
              }
            },
            "required": [
              "apiType"
            ]
          },
          "then": {
            "required": [
              "engine",
              "apiVersion",
              "apiBase"
            ]
          }
        },
        {
          "if": {
            "properties": {
              "provider": {
                "enum": [
                  "openai"
                ]
              }
            },
            "required": [
              "provider"
            ]
          },
          "then": {
            "properties": {
              "useLegacyCompletionsEndpoint": {
                "type": "boolean"
              }
            }
          }
        },
        {
          "if": {
            "properties": {
              "provider": {
                "const": "llamafile"
              }
            },
            "required": [
              "provider"
            ]
          },
          "then": {
            "properties": {
              "llamafileCommand": {
                "type": "string"
              }
            }
          }
        },
        {
          "if": {
            "properties": {
              "provider": {
                "enum": [
                  "cerebras"
                ]
              }
            },
            "required": [
              "provider"
            ]
          },
          "then": {
            "properties": {
              "model": {
                "enum": [
                  "llama3.1-8b",
                  "llama3.1-70b"
                ]
              }
            }
          }
        },
        {
          "if": {
            "properties": {
              "provider": {
                "enum": [
                  "text-gen-webui"
                ]
              }
            },
            "required": [
              "provider"
            ]
          },
          "then": {
            "properties": {
              "streamingUrl": {
                "type": "string"
              }
            }
          }
        },
        {
          "if": {
            "properties": {
              "provider": {
                "enum": [
                  "flowise"
                ]
              }
            },
            "required": [
              "provider"
            ]
          },
          "then": {
            "properties": {
              "timeout": {
                "title": "Timeout",
                "description": "Set the timeout for each request to Flowise. If you are running a local version of Flowise it might takes a while to respond, you might want to set this to avoid timeouts.",
                "default": 5000,
                "type": "integer"
              },
              "additionalHeaders": {
                "description": "A list of additional headers",
                "type": "array",
                "items": {
                  "type": "object",
                  "properties": {
                    "key": {
                      "title": "Key",
                      "description": "Header key",
                      "type": "string"
                    },
                    "value": {
                      "title": "Value",
                      "description": "Header value",
                      "type": "string"
                    }
                  },
                  "required": [
                    "key",
                    "value"
                  ]
                }
              },
              "additionalFlowiseConfiguration": {
                "description": "A list of additional properties to be sent along `overrideConfig`",
                "type": "array",
                "items": {
                  "type": "object",
                  "properties": {
                    "key": {
                      "title": "Key",
                      "description": "Configuration Property key",
                      "type": "string"
                    },
                    "value": {
                      "title": "Value",
                      "description": "Configuration Property value"
                    }
                  },
                  "required": [
                    "key",
                    "value"
                  ]
                }
              },
              "model": {
                "anyOf": [
                  {
                    "enum": [
                      "gpt-3.5-turbo",
                      "gpt-3.5-turbo-16k",
                      "gpt-4o",
                      "gpt-4o-mini",
                      "gpt-4",
                      "gpt-3.5-turbo-0613",
                      "gpt-4-32k",
                      "gpt-4-turbo",
                      "gpt-4-vision-preview",
                      "mistral-7b",
                      "mistral-8x7b",
                      "llama2-7b",
                      "llama2-13b",
                      "codellama-7b",
                      "codellama-13b",
                      "codellama-34b",
                      "codellama-70b",
                      "llama3-8b",
                      "llama3-70b",
                      "llama3.1-8b",
                      "llama3.1-70b",
                      "llama3.1-405b",
                      "llama3.2-1b",
                      "llama3.2-3b",
                      "llama3.2-11b",
                      "llama3.2-90b",
                      "phind-codellama-34b",
                      "wizardcoder-7b",
                      "wizardcoder-13b",
                      "wizardcoder-34b",
                      "zephyr-7b",
                      "codeup-13b",
                      "deepseek-7b",
                      "deepseek-33b",
                      "claude-2",
                      "claude-instant-1",
                      "claude-3-5-sonnet-20240620",
                      "claude-3-opus-20240229",
                      "claude-3-sonnet-20240229",
                      "claude-3-haiku-20240307",
                      "claude-2.1",
                      "command-r",
                      "command-r-plus",
                      "chat-bison-001",
                      "gemini-pro",
                      "gemini-1.5-pro-latest",
                      "gemini-1.5-pro",
                      "gemini-1.5-flash-latest",
                      "gemini-1.5-flash",
                      "mistral-tiny",
                      "mistral-small",
                      "mistral-medium",
                      "deepseek-1b",
                      "stable-code-3b",
                      "starcoder-1b",
                      "starcoder-3b",
                      "starcoder2-3b"
                    ]
                  },
                  {
                    "type": "string"
                  }
                ]
              }
            }
          }
        },
        {
          "if": {
            "properties": {
              "provider": {
                "enum": [
                  "watsonx"
                ]
              }
            },
            "required": [
              "provider"
            ]
          },
          "then": {
            "properties": {
              "watsonxUrl": {
                "type": "string"
              },
              "watsonxApiKey": {
                "type": "string"
              },
              "watsonxApiVersion": {
                "type": "string"
              },
              "watsonxProjectId": {
                "type": "string"
              },
              "watsonxStopToken": {
                "type": "string"
              },
              "watsonxFullUrl": {
                "type": "string"
              },
              "model": {
                "enum": [
                  "ibm/granite-13b-chat-v2",
                  "ibm/granite-20b-code-instruct",
                  "mistralai/mistral-large",
                  "meta-llama/llama-3-8b-instruct",
                  "meta-llama/llama-3-70b-instruct"
                ]
              }
            },
            "required": [
              "watsonxUrl",
              "watsonxProjectId"
            ]
          }
        },
        {
          "if": {
            "properties": {
              "provider": {
                "enum": [
                  "sambanova"
                ]
              }
            },
            "required": [
              "provider"
            ]
          },
          "then": {
            "properties": {
              "model": {
                "anyOf": [
                  {
                    "enum": [
                      "llama3.1-8b",
                      "llama3.1-70b",
                      "llama3.1-405b",
                      "llama3.2-1b",
                      "llama3.2-3b"
                    ]
                  },
                  {
                    "type": "string"
                  }
                ],
                "markdownDescription": "Select a pre-defined option."
              }
            }
          }
        }
      ]
    },
    "ModelRoles": {
      "title": "ModelRoles",
      "type": "object",
      "properties": {
        "default": {
          "title": "Default",
          "description": "The default model. If other model roles are not set, they will fall back to default.",
          "type": "string"
        },
        "chat": {
          "title": "Chat",
          "description": "The model to use for chat. If not set, will fall back to default.",
          "type": "string"
        },
        "edit": {
          "title": "Edit",
          "description": "The model to use for editing. If not set, will fall back to default.",
          "type": "string"
        },
        "summarize": {
          "title": "Summarize",
          "description": "The model to use for summarization. If not set, will fall back to default.",
          "type": "string"
        }
      },
      "required": [
        "default"
      ]
    },
    "SlashCommand": {
      "title": "SlashCommand",
      "type": "object",
      "properties": {
        "name": {
          "title": "Name",
          "anyOf": [
            {
              "enum": [
                "issue",
                "share",
                "cmd",
                "edit",
                "comment",
                "http",
                "commit",
                "review"
              ],
              "type": "string",
              "markdownEnumDescriptions": [
                "Generate a link to a drafted GitHub issue",
                "Export the current chat session to markdown",
                "Generate a terminal command and paste it into the terminal",
                "Edit the highlighted code with given instructions",
                "Add comments to the highlighted code",
                "Write a custom slash command at your own HTTP endpoint. Set 'url' in the params object for the endpoint you have setup.",
                "Generate a commit message for the current changes",
                "Review code and give feedback"
              ]
            },
            {
              "type": "string"
            }
          ]
        },
        "description": {
          "title": "Description",
          "type": "string"
        },
        "step": {
          "title": "Step",
          "description": "This property is no longer required and has no effect. To use a built-in slash command, instead set the 'name' property to one of the pre-configured options.",
          "type": "string"
        },
        "params": {
          "title": "Params",
          "default": {},
          "type": "object"
        }
      },
      "allOf": [
        {
          "if": {
            "properties": {
              "name": {
                "enum": [
                  "issue"
                ]
              }
            }
          },
          "then": {
            "properties": {
              "params": {
                "properties": {
                  "repositoryUrl": {
                    "type": "string",
                    "description": "Enter the URL of the GitHub repository for which you want to generate the issue."
                  }
                },
                "required": [
                  "repositoryUrl"
                ]
              }
            },
            "required": [
              "params"
            ]
          }
        },
        {
          "if": {
            "properties": {
              "name": {
                "enum": [
                  "edit"
                ]
              }
            }
          },
          "then": {
            "properties": {
              "params": {
                "properties": {
                  "recap": {
                    "type": "boolean",
                    "markdownDescription": "If recap is set to `true`, Continue will generate a summary of the changes after making the edit."
                  },
                  "tokenLimit": {
                    "type": "integer",
                    "markdownDescription": "By default, Continue doesn't let you edit extremely large ranges (beyond 1,200 tokens), because the LLM is unlikely to succeed. But if you would like to override this limit with the understanding of possible failure you may do so here."
                  }
                }
              }
            }
          }
        },
        {
          "if": {
            "properties": {
              "name": {
                "enum": [
                  "share"
                ]
              }
            }
          },
          "then": {
            "properties": {
              "params": {
                "properties": {
                  "outputDir": {
                    "type": "string",
                    "markdownDescription": "If outputDir is set to `.` or begins with `./` or `.\\`, file will be saved to the current workspace or a subdirectory thereof, respectively. `~` can similarly be used to specify the user's home directory."
                  }
                }
              }
            }
          }
        },
        {
          "if": {
            "properties": {
              "name": {
                "enum": [
                  "commit"
                ]
              }
            }
          },
          "then": {
            "properties": {
              "params": {
                "properties": {
                  "includeUnstaged": {
                    "type": "boolean",
                    "markdownDescription": "If includeUnstaged is set to true, then unstaged changes are also included in the prompt, otherwise only staged changes are included. Default is false."
                  }
                }
              }
            }
          }
        }
      ],
      "required": [
        "name",
        "description"
      ]
    },
    "CustomCommand": {
      "title": "CustomCommand",
      "type": "object",
      "properties": {
        "name": {
          "title": "Name",
          "type": "string"
        },
        "prompt": {
          "title": "Prompt",
          "type": "string"
        },
        "description": {
          "title": "Description",
          "type": "string"
        }
      },
      "required": [
        "name",
        "prompt",
        "description"
      ]
    },
    "ContextProviderWithParams": {
      "title": "ContextProviderWithParams",
      "type": "object",
      "properties": {
        "name": {
          "title": "Name",
          "anyOf": [
            {
              "enum": [
                "diff",
                "terminal",
                "debugger",
                "open",
                "google",
                "search",
                "http",
                "codebase",
                "problems",
                "folder",
                "issue",
                "docs",
                "tree",
                "highlights",
                "outline",
                "postgres",
                "code",
                "currentFile",
                "url",
                "database",
                "os",
                "repo-map",
                "greptile",
                "web"
              ],
              "markdownEnumDescriptions": [
                "Reference the contents of the current changes as given by `git diff`",
                "Reference the last terminal command",
                "Reference the contents of the local variables in the debugger with top n level (defaulting to 3) of call stack for that thread",
                "Reference the contents of all open or pinned files.",
                "Enter a search phrase and include the Google search results as context",
                "Reference the results of a ripgrep search in your codebase",
                "Write a custom context provider at your own HTTP endpoint. Set 'url' in the params object for the endpoint you have setup.",
                "Use embeddings to automatically find relevant files from throughout the codebase",
                "Reference all linting errors and warnings in the currently open file",
                "Include important files from a folder in the prompt, as determined by similarity search",
                "Reference GitHub issues from a repository",
                "Retrieve important pages from a documentation website, as determined by similarity search",
                "Display a file tree of the current workspace",
                "Include important highlighted sections from your code",
                "Include a repo map showing important code objects",
                "References Postgres table schema and sample rows",
                "Reference specific functions and classes from throughout your codebase",
                "Reference the contents of the currently active file",
                "Reference the contents of a page at a URL",
                "Reference table schemas",
                "Operating system and CPU Information",
                "Map of files in the repository with important code highlights",
                "Query your greptile index of the current repo",
                "Search the web for sources related to your question"
              ],
              "type": "string"
            },
            {
              "type": "string"
            }
          ]
        },
        "params": {
          "title": "Params",
          "default": {},
          "type": "object"
        }
      },
      "allOf": [
        {
          "if": {
            "properties": {
              "name": {
                "enum": [
                  "discord"
                ]
              }
            }
          },
          "then": {
            "allOf": [
              {
                "properties": {
                  "params": {
                    "properties": {
                      "discordKey": {
                        "type": "string",
                        "description": "Your Discord bot token to access the Discord API. Required to fetch messages from servers."
                      },
                      "guildId": {
                        "type": "string",
                        "description": "The ID of the guild (server) from which to fetch channels and messages."
                      },
                      "channels": {
                        "type": "array",
                        "description": "A list of channel objects to search for messages",
                        "items": {
                          "type": "object",
                          "properties": {
                            "id": {
                              "type": "string",
                              "description": "The unique ID of the channel"
                            },
                            "name": {
                              "type": "string",
                              "description": "The name of the channel"
                            }
                          },
                          "required": [
                            "id"
                          ]
                        }
                      }
                    },
                    "required": [
                      "discordKey"
                    ]
                  }
                }
              },
              {
                "oneOf": [
                  {
                    "properties": {
                      "params": {
                        "required": [
                          "guildId"
                        ]
                      }
                    }
                  },
                  {
                    "properties": {
                      "params": {
                        "required": [
                          "channels"
                        ]
                      }
                    }
                  }
                ]
              }
            ]
          }
        },
        {
          "if": {
            "properties": {
              "name": {
                "enum": [
                  "google"
                ]
              }
            }
          },
          "then": {
            "properties": {
              "params": {
                "properties": {
                  "serperApiKey": {
                    "type": "string",
                    "description": "Your API key for https://serper.dev in order to get Google search results"
                  }
                },
                "required": [
                  "serperApiKey"
                ]
              }
            },
            "required": [
              "params"
            ]
          }
        },
        {
          "if": {
            "properties": {
              "name": {
                "enum": [
                  "web"
                ]
              }
            }
          },
          "then": {
            "properties": {
              "params": {
                "properties": {
                  "n": {
                    "title": "N",
                    "description": "The number of results to return",
                    "default": 6,
                    "type": "integer"
                  }
                }
              }
            },
            "required": [
              "params"
            ]
          }
        },
        {
          "if": {
            "properties": {
              "name": {
                "enum": [
                  "open"
                ]
              }
            }
          },
          "then": {
            "properties": {
              "params": {
                "properties": {
                  "onlyPinned": {
                    "type": "boolean",
                    "description": "If set to true, only 'pinned' files will be included.",
                    "default": false
                  }
                }
              }
            }
          }
        },
        {
          "if": {
            "properties": {
              "name": {
                "enum": [
                  "issue"
                ]
              }
            }
          },
          "then": {
            "properties": {
              "params": {
                "properties": {
                  "githubToken": {
                    "type": "string",
                    "description": "Your GitHub token to access the GitHub API. Required for private repositories."
                  },
                  "repos": {
                    "type": "array",
                    "description": "A list of repositories to search for issues",
                    "items": {
                      "type": "object",
                      "properties": {
                        "owner": {
                          "type": "string",
                          "description": "The owner of the repository"
                        },
                        "repo": {
                          "type": "string",
                          "description": "The name of the repository"
                        },
                        "type": {
                          "type": "string",
                          "description": "The type of issues to search for",
                          "enum": [
                            "open",
                            "closed",
                            "all"
                          ]
                        }
                      },
                      "required": [
                        "owner",
                        "repo"
                      ]
                    }
                  }
                },
                "required": [
                  "repos"
                ]
              }
            },
            "required": [
              "params"
            ]
          }
        },
        {
          "if": {
            "properties": {
              "name": {
                "enum": [
                  "database"
                ]
              }
            }
          },
          "then": {
            "properties": {
              "params": {
                "properties": {
                  "connections": {
                    "type": "array",
                    "description": "A list of database connections",
                    "items": {
                      "type": "object",
                      "properties": {
                        "name": {
                          "type": "string",
                          "description": "A unique name for this database connection"
                        },
                        "connection_type": {
                          "type": "string",
                          "description": "The type of database (e.g., 'postgres', 'mysql')",
                          "enum": [
                            "postgres",
                            "mysql",
                            "sqlite"
                          ]
                        },
                        "connection": {
                          "type": "object",
                          "properties": {
                            "user": {
                              "type": "string",
                              "description": "The database user name"
                            },
                            "host": {
                              "type": "string",
                              "description": "The host address of the database server"
                            },
                            "database": {
                              "type": "string",
                              "description": "The name of the database to connect to"
                            },
                            "password": {
                              "type": "string",
                              "description": "The password for the database user"
                            },
                            "port": {
                              "type": "integer",
                              "description": "The port number to connect to at the host"
                            },
                            "filename": {
                              "type": "string",
                              "description": "File location for simple file DB's"
                            }
                          },
                          "required": []
                        }
                      },
                      "required": [
                        "name",
                        "connection_type",
                        "connection"
                      ]
                    }
                  }
                },
                "required": [
                  "connections"
                ]
              }
            },
            "required": [
              "params"
            ]
          }
        },
        {
          "if": {
            "properties": {
              "name": {
                "enum": [
                  "gitlab-mr"
                ]
              }
            }
          },
          "then": {
            "properties": {
              "params": {
                "properties": {
                  "domain": {
                    "type": "string",
                    "description": "Your GitLab domain, will default to gitlab.com"
                  },
                  "token": {
                    "type": "string",
                    "description": "Your private access token."
                  },
                  "filterComments": {
                    "type": "boolean",
                    "description": "If you have code selected, filters out comments that aren't related to the selection."
                  }
                },
                "required": [
                  "token"
                ]
              }
            },
            "required": [
              "params"
            ]
          }
        },
        {
          "if": {
            "properties": {
              "name": {
                "enum": [
                  "jira"
                ]
              }
            }
          },
          "then": {
            "properties": {
              "params": {
                "properties": {
                  "domain": {
                    "type": "string",
                    "description": "Your Jira domain, for example company.atlassian.net."
                  },
                  "email": {
                    "type": "string",
                    "description": "The email that you log into Jira with"
                  },
                  "token": {
                    "type": "string",
                    "description": "Your atlassian API token from https://id.atlassian.com/manage-profile/security/api-tokens"
                  },
                  "issueQuery": {
                    "type": "string",
                    "description": "Customize the query used to find Jira issues"
                  },
                  "apiVersion": {
                    "type": "integer",
                    "markdownDescription": "This context provider supports both Jira API version 2 and 3. It will use version 3 by default since that's what the cloud version uses, but if you have the datacenter version of Jira, you'll need to set the API Version to 2 using the `apiVersion` property."
                  },
                  "requestOptions": {
                    "title": "Request Options",
                    "description": "Options for the HTTPS request to Jira.",
                    "default": {
                      "timeout": 7200,
                      "verifySsl": null,
                      "caBundlePath": null,
                      "proxy": null,
                      "headers": null,
                      "extraBodyProperties": null
                    },
                    "allOf": [
                      {
                        "$ref": "#/definitions/RequestOptions"
                      }
                    ]
                  }
                },
                "required": [
                  "domain",
                  "token"
                ]
              }
            },
            "required": [
              "params"
            ]
          }
        },
        {
          "if": {
            "properties": {
              "name": {
                "enum": [
                  "http"
                ]
              }
            }
          },
          "then": {
            "properties": {
              "params": {
                "properties": {
                  "url": {
                    "type": "string",
                    "description": "The HTTP endpoint of your context provider server."
                  },
                  "options": {
                    "title": "Custom Options",
                    "description": "Additional options to pass to your custom HTTP server.",
                    "type": "object"
                  }
                },
                "required": [
                  "url"
                ]
              }
            },
            "required": [
              "params"
            ]
          }
        },
        {
          "if": {
            "properties": {
              "name": {
                "enum": [
                  "codebase",
                  "folder"
                ]
              }
            }
          },
          "then": {
            "properties": {
              "params": {
                "properties": {
                  "nRetrieve": {
                    "title": "N Retrieve",
                    "description": "Number of results to initially retrieve from vector database",
                    "default": 50,
                    "type": "integer"
                  },
                  "nFinal": {
                    "title": "N Final",
                    "description": "Final number of results to use after re-ranking",
                    "default": 10,
                    "type": "integer"
                  },
                  "useReranking": {
                    "title": "Use Reranking",
                    "description": "Whether to use re-ranking, which will allow initial selection of nRetrieve results, then will use an LLM to select the top nFinal results. Disabling re-ranking will give faster, but less accurate, results.",
                    "default": true,
                    "type": "boolean"
                  }
                }
              }
            }
          }
        },
        {
          "if": {
            "properties": {
              "name": {
                "enum": [
                  "postgres"
                ]
              }
            }
          },
          "then": {
            "properties": {
              "params": {
                "properties": {
                  "host": {
                    "title": "Host",
                    "description": "Database host",
                    "default": "localhost",
                    "type": "string"
                  },
                  "port": {
                    "title": "Port",
                    "description": "Database port",
                    "default": 5432,
                    "type": "integer"
                  },
                  "user": {
                    "title": "User",
                    "description": "Database user",
                    "default": "postgres",
                    "type": "string"
                  },
                  "password": {
                    "title": "Password",
                    "description": "Database password",
                    "type": "string"
                  },
                  "database": {
                    "title": "Database",
                    "description": "Database name",
                    "default": "postgres",
                    "type": "string"
                  },
                  "schema": {
                    "title": "Schema",
                    "description": "Database schema",
                    "default": "public",
                    "type": "string"
                  },
                  "sampleRows": {
                    "title": "Sample Rows",
                    "description": "Number of rows to sample from the database",
                    "default": 3,
                    "type": "integer"
                  }
                }
              }
            },
            "required": [
              "host",
              "port",
              "user",
              "password",
              "database"
            ]
          }
        },
        {
          "if": {
            "properties": {
              "name": {
                "enum": [
                  "greptile"
                ]
              }
            }
          },
          "then": {
            "properties": {
              "params": {
                "properties": {
                  "GithubToken": {
                    "title": "GithubToken",
                    "description": "Your github access token",
                    "default": "",
                    "type": "string"
                  },
                  "GreptileToken": {
                    "title": "GreptileToken",
                    "description": "Your greptile access token",
                    "default": "",
                    "type": "string"
                  }
                }
              }
            },
            "required": [
              "GreptileToken",
              "GithubToken"
            ]
          }
        }
      ],
      "required": [
        "name"
      ]
    },
    "SerializedContinueConfig": {
      "title": "config.json",
      "type": "object",
      "properties": {
        "docs": {
          "title": "Docs",
          "description": "A list of documentation sites to be indexed",
          "type": "array",
          "items": {
            "type": "object",
            "properties": {
              "title": {
                "type": "string",
                "description": "The title of the documentation site"
              },
              "startUrl": {
                "type": "string",
                "description": "The starting URL for indexing the documentation"
              },
              "rootUrl": {
                "type": "string",
                "description": "The root URL of the documentation site"
              },
              "maxDepth": {
                "type": "integer",
                "description": "The maximum depth to crawl the documentation site"
              },
              "favicon": {
                "type": "string",
                "description": "The URL path to a favicon for the site - by default, it will be `/favicon.ico` path from the Start URL"
              }
            },
            "required": [
              "title",
              "startUrl"
            ]
          }
        },
        "allowAnonymousTelemetry": {
          "title": "Allow Anonymous Telemetry",
          "markdownDescription": "If this field is set to True, we will collect anonymous telemetry as described in the documentation page on telemetry. If set to `false`, we will not collect any data. Learn more in [the docs](https://docs.continue.dev/telemetry).",
          "default": true,
          "type": "boolean"
        },
        "models": {
          "title": "Models",
          "markdownDescription": "Learn about setting up models in [the documentation](https://docs.continue.dev/model-setup/overview).",
          "default": [
            {
              "title": "GPT-4 (trial)",
              "provider": "free-trial",
              "model": "gpt-4",
              "apiKey": ""
            }
          ],
          "type": "array",
          "items": {
            "$ref": "#/definitions/ModelDescription"
          }
        },
        "systemMessage": {
          "title": "System Message",
          "description": "A system message that will always be followed by the LLM",
          "type": "string"
        },
        "completionOptions": {
          "title": "Completion Options",
          "description": "Default options for completion. These will be overriden by any options set for a specific model.",
          "default": {
            "temperature": null,
            "topP": null,
            "topK": null,
            "presencePenalty": null,
            "frequencyPenalty": null,
            "stop": null,
            "maxTokens": 600
          },
          "allOf": [
            {
              "$ref": "#/definitions/BaseCompletionOptions"
            }
          ]
        },
        "requestOptions": {
          "title": "Request Options",
          "description": "Default request options for all fetch requests from models and context providers. These will be overriden by any model-specific request options.",
          "allOf": [
            {
              "$ref": "#/definitions/RequestOptions"
            }
          ]
        },
        "slashCommands": {
          "title": "Slash Commands",
          "markdownDescription": "An array of slash commands that let you take custom actions from the sidebar. Learn more in the [documentation](https://docs.continue.dev/customization/slash-commands).",
          "default": [],
          "type": "array",
          "items": {
            "$ref": "#/definitions/SlashCommand"
          }
        },
        "customCommands": {
          "title": "Custom Commands",
          "markdownDescription": "An array of custom commands that allow you to reuse prompts. Each has name, description, and prompt properties. When you enter /<name> in the text input, it will act as a shortcut to the prompt. Learn more in the [documentation](https://docs.continue.dev/customization/slash-commands#custom-commands-use-natural-language).",
          "default": [
            {
              "name": "test",
              "prompt": "{{{ input }}}\n\nWrite a comprehensive set of unit tests for the selected code. It should setup, run tests that check for correctness including important edge cases, and teardown. Ensure that the tests are complete and sophisticated. Give the tests just as chat output, don't edit any file.",
              "description": "This is an example custom command. Open config.json to edit it and create more"
            }
          ],
          "type": "array",
          "items": {
            "$ref": "#/definitions/CustomCommand"
          }
        },
        "contextProviders": {
          "title": "Context Providers",
          "markdownDescription": "A list of ContextProvider objects that can be used to provide context to the LLM by typing '@'. Read more about ContextProviders in [the documentation](https://docs.continue.dev/customization/context-providers).",
          "default": [],
          "type": "array",
          "items": {
            "$ref": "#/definitions/ContextProviderWithParams"
          }
        },
        "userToken": {
          "title": "User Token",
          "description": "An optional token to identify the user.",
          "type": "string"
        },
        "disableIndexing": {
          "title": "Disable Indexing",
          "markdownDescription": "If set to `true`, Continue will not index the codebase. This is mainly used for debugging purposes.",
          "default": false,
          "type": "boolean"
        },
        "disableSessionTitles": {
          "title": "Disable Session Titles",
          "markdownDescription": "If set to `true`, Continue will not make extra requests to the LLM to generate a summary title of each session.",
          "default": false,
          "type": "boolean"
        },
        "embeddingsProvider": {
          "title": "Embeddings Provider",
          "markdownDescription": "The method that will be used to generate codebase embeddings. The default is transformers.js, which will run locally in the browser. Learn about the other options [here](https://docs.continue.dev/features/codebase-embeddings#embeddings-providers).",
          "type": "object",
          "properties": {
            "provider": {
              "enum": [
                "huggingface-tei",
                "transformers.js",
                "ollama",
                "openai",
                "cohere",
                "free-trial",
                "gemini",
                "voyage",
                "nvidia",
                "bedrock",
                "sagemaker",
                "vertexai"
              ]
            },
            "model": {
              "type": "string"
            },
            "apiKey": {
              "type": "string"
            },
            "apiBase": {
              "type": "string"
            },
            "requestOptions": {
              "title": "Request Options",
              "description": "Request options to be used in any fetch requests made by the embeddings provider",
              "$ref": "#/definitions/RequestOptions"
            },
            "maxChunkSize": {
              "title": "Maximum Chunk Size",
              "description": "The maximum number of tokens that each chunk of a document is allowed to have",
              "type": "integer",
              "minimum": 128,
              "exclusiveMaximum": 2147483647
            },
            "maxBatchSize": {
              "title": "Maximum Batch Size",
              "description": "The maximum number of chunks that can be sent to the embeddings provider in a single request",
              "type": "integer",
              "minimum": 1,
              "exclusiveMaximum": 2147483647
            },
            "region": {
              "title": "Region",
              "description": "The region where the model is hosted",
              "$ref": "#/definitions/ModelDescription/properties/region"
            },
            "profile": {
              "title": "Profile",
              "description": "The AWS security profile to use",
              "type": "string"
            }
          },
          "required": [
            "provider"
          ],
          "allOf": [
            {
              "if": {
                "properties": {
                  "provider": {
                    "enum": [
                      "cohere",
                      "voyage",
                      "nvidia",
                      "gemini"
                    ]
                  }
                },
                "required": [
                  "provider"
                ]
              },
              "then": {
                "required": [
                  "apiKey"
                ]
              }
            },
            {
              "if": {
                "properties": {
                  "provider": {
                    "enum": [
                      "sagemaker"
                    ]
                  }
                },
                "required": [
                  "provider"
                ]
              },
              "then": {
                "properties": {
                  "model": {
                    "markdownDescription": "SageMaker endpoint name"
                  }
                },
                "required": [
                  "model"
                ]
              }
            },
            {
              "if": {
                "properties": {
                  "provider": {
<<<<<<< HEAD
                    "enum": ["vertexai"]
=======
                    "enum": [
                      "vertex"
                    ]
>>>>>>> e9843069
                  }
                },
                "required": [
                  "provider"
                ]
              },
              "then": {
                "properties": {
                  "projectId": {
                    "markdownDescription": "The name of your vertexAI project"
                  },
                  "region": {
                    "markdownDescription": "The region your vertexAI model is hosted in - typically central1",
                    "default": "central1"
                  },
                  "model": {
                    "default": "text-embedding-004"
                  }
                },
                "required": [
                  "projectId",
                  "model",
                  "region"
                ]
              }
            }
          ]
        },
        "reranker": {
          "title": "Reranker",
          "markdownDescription": "The reranker is responsible for selecting the final results when retrieving snippets from your codebase.",
          "type": "object",
          "properties": {
            "name": {
              "enum": [
                "cohere",
                "voyage",
                "llm",
                "free-trial",
                "huggingface-tei"
              ]
            },
            "params": {
              "type": "object"
            }
          },
          "required": [
            "name"
          ],
          "allOf": [
            {
              "if": {
                "properties": {
                  "name": {
                    "enum": [
                      "cohere"
                    ]
                  }
                },
                "required": [
                  "name"
                ]
              },
              "then": {
                "properties": {
                  "params": {
                    "type": "object",
                    "properties": {
                      "model": {
                        "enum": [
                          "rerank-english-v3.0",
                          "rerank-multilingual-v3.0",
                          "rerank-english-v2.0",
                          "rerank-multilingual-v2.0"
                        ]
                      },
                      "apiBase": {
                        "type": "string"
                      },
                      "apiKey": {
                        "type": "string"
                      }
                    },
                    "required": [
                      "apiKey"
                    ]
                  }
                }
              }
            },
            {
              "if": {
                "properties": {
                  "name": {
                    "enum": [
                      "llm"
                    ]
                  }
                },
                "required": [
                  "name"
                ]
              },
              "then": {
                "properties": {
                  "params": {
                    "type": "object",
                    "properties": {
                      "modelTitle": {
                        "type": "string"
                      }
                    },
                    "required": [
                      "modelTitle"
                    ]
                  }
                }
              }
            },
            {
              "if": {
                "properties": {
                  "name": {
                    "enum": [
                      "voyage"
                    ]
                  }
                },
                "required": [
                  "name"
                ]
              },
              "then": {
                "properties": {
                  "params": {
                    "type": "object",
                    "properties": {
                      "apiKey": {
                        "type": "string"
                      },
                      "model": {
                        "enum": [
                          "rerank-lite-1",
                          "rerank-1",
                          "rerank-2",
                          "rerank-2-lite"
                        ]
                      }
                    },
                    "required": [
                      "apiKey"
                    ]
                  }
                }
              }
            },
            {
              "if": {
                "properties": {
                  "name": {
                    "enum": [
                      "huggingface-tei"
                    ]
                  }
                },
                "required": [
                  "name"
                ]
              },
              "then": {
                "properties": {
                  "params": {
                    "type": "object",
                    "properties": {
                      "apiBase": {
                        "type": "string",
                        "default": "http://localhost:8080"
                      },
                      "truncate": {
                        "type": "boolean",
                        "description": "Wether to truncate long sequences to the maximum allowed context length.",
                        "default": false
                      },
                      "truncation_direction": {
                        "enum": [
                          "Right",
                          "Left"
                        ],
                        "markdownDescription": "Wether to truncate sequences from the `left` or `right`.",
                        "default": "Right"
                      }
                    },
                    "required": [
                      "apiBase"
                    ]
                  }
                },
                "if": {
                  "properties": {
                    "truncate": {
                      "const": true
                    }
                  }
                },
                "then": {
                  "required": [
                    "truncation_direction"
                  ]
                }
              }
            }
          ]
        },
        "tabAutocompleteModel": {
          "title": "Tab Autocomplete Model",
          "markdownDescription": "The model used for tab autocompletion. If undefined, Continue will default to using starcoder2:3b on a local Ollama instance.\n\n*IMPORTANT*:\n\nIf you use a custom model, ensure that it is one trained for fill-in-the-middle completions. An instruct model is typically not well-suited to autocomplete and you may receive unsatisfactory completions.",
          "default": {
            "title": "Tab Autocomplete Model",
            "provider": "ollama",
            "model": "deepseek-coder:1.3b-base"
          },
          "oneOf": [
            {
              "$ref": "#/definitions/ModelDescription"
            },
            {
              "type": "array",
              "items": {
                "$ref": "#/definitions/ModelDescription"
              }
            }
          ]
        },
        "tabAutocompleteOptions": {
          "title": "TabAutocompleteOptions",
          "type": "object",
          "markdownDescription": "These options let you customize your tab-autocomplete experience. Read about all options in [the docs](https://docs.continue.dev/features/tab-autocomplete#configuration-options).",
          "properties": {
            "disable": {
              "type": "boolean",
              "description": "Disable tab autocomplete. This can also be done from the IDE settings.",
              "default": false
            },
            "useCopyBuffer": {
              "type": "boolean",
              "description": "Determines whether the copy buffer will be considered when contructing the prompt."
            },
            "useFileSuffix": {
              "type": "boolean",
              "description": "Determines whether to use the file suffix in the prompt."
            },
            "maxPromptTokens": {
              "type": "number",
              "description": "The maximum number of prompt tokens to use. A smaller number will yield faster completions, but less context."
            },
            "debounceDelay": {
              "type": "number",
              "description": "The delay in milliseconds before triggering autocomplete after a keystroke."
            },
            "maxSuffixPercentage": {
              "type": "number",
              "description": "The maximum percentage of the prompt that can be dedicated to the suffix."
            },
            "prefixPercentage": {
              "type": "number",
              "description": "The percentage of the input that should be dedicated to the prefix."
            },
            "template": {
              "type": "string",
              "description": "An optional template string to be used for autocomplete. It will be rendered with the Mustache templating language, and is passed the 'prefix' and 'suffix' variables."
            },
            "multilineCompletions": {
              "enum": [
                "always",
                "never",
                "auto"
              ],
              "description": "If set to true, Continue will only complete a single line at a time."
            },
            "useCache": {
              "type": "boolean",
              "description": "Whether to cache completions"
            },
            "onlyMyCode": {
              "type": "boolean",
              "description": "If set to true, Continue will not include any snippets from go to definition unless they are within your repository"
            },
            "useOtherFiles": {
              "type": "boolean",
              "description": "Defaults to true. If set to false, Continue will not attempt to include snippets from other files."
            },
            "disableInFiles": {
              "description": "A list of files / glob patterns in which to disable tab autocomplete. For example, *.csv if you'd like to disable autocomplete in .csv files.",
              "type": "array",
              "items": {
                "type": "string"
              }
            }
          },
          "required": []
        },
        "ui": {
          "type": "object",
          "properties": {
            "codeBlockToolbarPosition": {
              "enum": [
                "top",
                "bottom"
              ],
              "default": "top",
              "description": "Whether to show the copy and apply code buttons at the top or bottom of code blocks in the sidebar."
            },
            "fontSize": {
              "type": "number"
            },
            "displayRawMarkdown": {
              "type": "boolean",
              "description": "If set to true, we will display the model output as raw markdown.",
              "default": false
            },
            "showChatScrollbar": {
              "title": "Show Chat Scrollbar",
              "markdownDescription": "If set to `true`, a scrollbar will be displayed in the chat window to navigate through messages.",
              "default": false,
              "type": "boolean"
            }
          }
        },
        "analytics": {
          "type": "object",
          "properties": {
            "provider": {
              "type": "string",
              "enum": [
                "posthog",
                "logstash"
              ],
              "description": "The 3rd party analytics provider to use.",
              "default": "posthog",
              "markdownEnumDescriptions": [
                "### Posthog\nTo use Posthog, set up an account, obtain your client key, and enter it in the client key field.",
                "### Logstash\nContinue's Logstash integration uses the TCP input at the specified URL"
              ]
            },
            "url": {
              "type": "string",
              "description": "The URL to which analytics will be sent"
            },
            "clientKey": {
              "type": "string",
              "description": "The client key to use for analytics"
            }
          },
          "required": [
            "provider"
          ],
          "allOf": [
            {
              "if": {
                "properties": {
                  "provider": {
                    "enum": [
                      "posthog"
                    ]
                  }
                }
              },
              "then": {
                "required": [
                  "clientKey"
                ]
              }
            },
            {
              "if": {
                "properties": {
                  "provider": {
                    "enum": [
                      "logstash"
                    ]
                  }
                }
              },
              "then": {
                "required": [
                  "url"
                ]
              }
            }
          ]
        },
        "experimental": {
          "type": "object",
          "title": "Experimental",
          "description": "Experimental properties are subject to change.",
          "properties": {
            "defaultContext": {
              "type": "array",
              "items": {
                "allOf": [
                  {
                    "$ref": "#/definitions/ContextProviderWithParams"
                  },
                  {
                    "properties": {
                      "query": {
                        "type": "string",
                        "description": "Required for certain context providers, like 'url' in order to specify the input, or which of the dropdown items to select."
                      }
                    }
                  }
                ]
              }
            },
            "modelRoles": {
              "type": "object",
              "properties": {
                "inlineEdit": {
                  "description": "The 'title' property of the model you wish to use for inline edits",
                  "type": "string"
                },
                "applyCodeBlock": {
                  "description": "The 'title' property of the model you wish to use for applying code blocks",
                  "type": "string"
                },
                "repoMapFileSelection": {
                  "description": "The 'title' property of the model you wish to use for repo map file selections",
                  "type": "string"
                }
              }
            },
            "readResponseTTS": {
              "type": "boolean",
              "default": true,
              "description": "Automatically read LLM chat responses aloud using system TTS models"
            },
            "promptPath": {
              "type": "string"
            },
            "quickActions": {
              "type": "array",
              "items": {
                "type": "object",
                "properties": {
                  "title": {
                    "type": "string",
                    "description": "The title of the quick action that will display in the Code Lens."
                  },
                  "prompt": {
                    "type": "string",
                    "description": "The prompt that will be sent to the model when the quick action is invoked, with the function or class body concatenated."
                  },
                  "sendToChat": {
                    "type": "boolean",
                    "description": "If true, the result of the quick action will be sent to the chat panel. If false, the streamed result will be inserted into the document.",
                    "default": false
                  }
                },
                "required": [
                  "prompt",
                  "title"
                ]
              },
              "description": "Quick actions are a way to add custom commands to the Code Lens of function and class declarations."
            },
            "contextMenuPrompts": {
              "type": "object",
              "properties": {
                "comment": {
                  "type": "string",
                  "default": "Write comments for this code. Do not change anything about the code itself."
                },
                "docstring": {
                  "type": "string",
                  "default": "Write a docstring for this code. Do not change anything about the code itself."
                },
                "fix": {
                  "type": "string",
                  "default": "Fix this code"
                },
                "optimize": {
                  "type": "string",
                  "default": "Optimize this code"
                },
                "fixGrammar": {
                  "type": "string",
                  "default": "If there are any grammar or spelling mistakes in this writing, fix them. Do not make other large changes to the writing."
                }
              }
            }
          }
        }
      }
    }
  }
}<|MERGE_RESOLUTION|>--- conflicted
+++ resolved
@@ -846,60 +846,9 @@
           "if": {
             "properties": {
               "provider": {
-<<<<<<< HEAD
-                "enum": ["cohere"]
-=======
-                "enum": [
-                  "anthropic-vertexai"
-                ]
-              }
-            },
-            "required": [
-              "provider"
-            ]
-          },
-          "then": {
-            "properties": {
-              "cacheBehavior": {
-                "title": "Caching Behavior",
-                "description": "Options for the prompt caching",
-                "properties": {
-                  "cacheSystemMessage": {
-                    "type": "boolean"
-                  },
-                  "cacheConversation": {
-                    "type": "boolean"
-                  }
-                }
-              },
-              "model": {
-                "anyOf": [
-                  {
-                    "enum": [
-                      "claude-3-5-opus",
-                      "claude-3-5-sonnet",
-                      "claude-3-5-haiku",
-                      "claude-3-opus",
-                      "claude-3-sonnet",
-                      "claude-3-haiku"
-                    ]
-                  },
-                  {
-                    "type": "string"
-                  }
-                ]
-              }
-            }
-          }
-        },
-        {
-          "if": {
-            "properties": {
-              "provider": {
                 "enum": [
                   "cohere"
                 ]
->>>>>>> e9843069
               }
             },
             "required": [
@@ -1011,51 +960,9 @@
           "if": {
             "properties": {
               "provider": {
-<<<<<<< HEAD
-                "enum": ["together"]
-=======
-                "enum": [
-                  "gemini-vertexai"
-                ]
-              }
-            },
-            "required": [
-              "provider"
-            ]
-          },
-          "then": {
-            "properties": {
-              "model": {
-                "anyOf": [
-                  {
-                    "enum": [
-                      "gemini-pro",
-                      "gemini-1.5-pro-latest",
-                      "gemini-1.5-pro",
-                      "gemini-1.5-flash-latest",
-                      "gemini-1.5-flash"
-                    ]
-                  },
-                  {
-                    "type": "string"
-                  }
-                ]
-              }
-            },
-            "required": [
-              "projectId",
-              "region"
-            ]
-          }
-        },
-        {
-          "if": {
-            "properties": {
-              "provider": {
                 "enum": [
                   "together"
                 ]
->>>>>>> e9843069
               }
             },
             "required": [
@@ -1276,13 +1183,9 @@
           "if": {
             "properties": {
               "provider": {
-<<<<<<< HEAD
-                "enum": ["vertexai"]
-=======
-                "enum": [
-                  "mistral-vertexai"
-                ]
->>>>>>> e9843069
+                "enum": [
+                  "vertexai"
+                ]
               }
             },
             "required": [
@@ -1290,30 +1193,7 @@
             ]
           },
           "then": {
-<<<<<<< HEAD
             "required": ["projectId", "region"]
-=======
-            "properties": {
-              "model": {
-                "anyOf": [
-                  {
-                    "enum": [
-                      "codestral",
-                      "mistral-nemo",
-                      "mistral-large"
-                    ]
-                  },
-                  {
-                    "type": "string"
-                  }
-                ]
-              }
-            },
-            "required": [
-              "projectId",
-              "region"
-            ]
->>>>>>> e9843069
           }
         },
         {
@@ -2856,13 +2736,7 @@
               "if": {
                 "properties": {
                   "provider": {
-<<<<<<< HEAD
                     "enum": ["vertexai"]
-=======
-                    "enum": [
-                      "vertex"
-                    ]
->>>>>>> e9843069
                   }
                 },
                 "required": [
