--- conflicted
+++ resolved
@@ -1,10 +1,7 @@
 package com.github.continuedev.continueintellijextension.`continue`
 
-<<<<<<< HEAD
-=======
 import com.github.continuedev.continueintellijextension.ApplyState
 import com.github.continuedev.continueintellijextension.ApplyStateStatus
->>>>>>> 34462703
 import com.github.continuedev.continueintellijextension.IDE
 import com.github.continuedev.continueintellijextension.ToastType
 import com.github.continuedev.continueintellijextension.editor.DiffStreamHandler
@@ -32,28 +29,31 @@
 ) {
 
     suspend fun handleApplyToFile() {
+        // Notify webview that we're starting to stream
+        notifyStreamStarted()
 
         if (editorUtils == null) {
             ide.showToast(ToastType.ERROR, "No active editor to apply edits to")
+            notifyStreamClosed()
             return
         }
 
         if (editorUtils.isDocumentEmpty()) {
             editorUtils.insertTextIntoEmptyDocument(params.text)
+            notifyStreamClosed()
             return
         }
 
         // Get the LLM configuration for applying edits
         val llm = fetchApplyLLMConfig() ?: run {
             ide.showToast(ToastType.ERROR, "Failed to fetch model configuration")
+            notifyStreamClosed()
             return
         }
 
         setupAndStreamDiffs(editorUtils, llm)
     }
 
-<<<<<<< HEAD
-=======
     private fun notifyStreamStarted() {
         sendApplyStateUpdate(ApplyStateStatus.STREAMING)
     }
@@ -77,7 +77,6 @@
 
         continuePluginService.sendToWebview("updateApplyState", payload)
     }
->>>>>>> 34462703
 
     private suspend fun fetchApplyLLMConfig(): Any? {
         return try {
