import type { ChatHistoryItem, ToolStatus } from "core/index.js";
import { stripImages } from "core/util/messageContent.js";
import { createHistoryItem } from "core/util/messageConversion.js";

import { checkToolPermission } from "src/permissions/permissionChecker.js";

import {
  SERVICE_NAMES,
  serviceContainer,
  services,
} from "../services/index.js";
import type { ToolPermissionServiceState } from "../services/ToolPermissionService.js";
import {
  convertToolToChatCompletionTool,
  getAllAvailableTools,
  Tool,
  ToolCall,
} from "../tools/index.js";
import { logger } from "../util/logger.js";

import {
  executeStreamedToolCalls,
  preprocessStreamedToolCalls,
} from "./streamChatResponse.helpers.js";
import { StreamCallbacks } from "./streamChatResponse.types.js";

export async function handleToolCalls(
  toolCalls: ToolCall[],
  chatHistory: ChatHistoryItem[],
  content: string,
  callbacks: StreamCallbacks | undefined,
  isHeadless: boolean,
): Promise<boolean> {
  const chatHistorySvc = services.chatHistory;
  const useService =
    typeof chatHistorySvc?.isReady === "function" && chatHistorySvc.isReady();
  if (toolCalls.length === 0) {
    if (content) {
      if (useService) {
        // Service-driven: write assistant message via service
        chatHistorySvc.addAssistantMessage(content);
      } else {
        // Fallback only when service is unavailable
        chatHistory.push(
          createHistoryItem({
            role: "assistant",
            content,
          }),
        );
      }
    }
    return false;
  }

  // Create tool call states for the ChatHistoryItem
  const toolCallStates = toolCalls.map((tc) => ({
    toolCallId: tc.id,
    toolCall: {
      id: tc.id,
      type: "function" as const,
      function: {
        name: tc.name,
        arguments: JSON.stringify(tc.arguments),
      },
    },
    status: "generated" as ToolStatus,
    parsedArgs: tc.arguments,
  }));

  // Create assistant message with tool calls
  const assistantMessage = {
    role: "assistant" as const,
    content: content || "",
    toolCalls: toolCalls.map((tc) => ({
      id: tc.id,
      type: "function" as const,
      function: {
        name: tc.name,
        arguments: JSON.stringify(tc.arguments),
      },
    })),
  };

  if (useService) {
    // Important: pass ChatCompletion-style toolCalls, not internal ToolCall[]
    chatHistorySvc.addAssistantMessage(
      assistantMessage.content || "",
      assistantMessage.toolCalls,
    );
  } else {
    // Fallback only when service is unavailable
    chatHistory.push(createHistoryItem(assistantMessage, [], toolCallStates));
  }

  // First preprocess the tool calls
  const { preprocessedCalls, errorChatEntries } =
    await preprocessStreamedToolCalls(isHeadless, toolCalls, callbacks);

  // Add any preprocessing errors to chat history
  // Convert error entries from OpenAI format to ChatHistoryItem format
  errorChatEntries.forEach((errorEntry) => {
    const item = createHistoryItem({
      role: "tool",
      content: stripImages(errorEntry.content) || "",
      toolCallId: errorEntry.tool_call_id,
    });
    if (useService) {
      chatHistorySvc.addHistoryItem(item);
    } else {
      // Fallback only when service is unavailable
      chatHistory.push(item);
    }
  });

  // Execute the valid preprocessed tool calls
  const { chatHistoryEntries: toolResults, hasRejection } =
    await executeStreamedToolCalls(preprocessedCalls, callbacks, isHeadless);

  if (isHeadless && hasRejection) {
    logger.debug(
      "Tool call rejected in headless mode - returning current content",
    );
    return true; // Signal early return needed
  }

  // Convert tool results and add them to the chat history with status from execution
  toolResults.forEach((toolResult) => {
    const resultContent =
      typeof toolResult.content === "string" ? toolResult.content : "";

    // Use the status from the tool execution result instead of text matching
    const status = toolResult.status;

    logger.debug("Tool result status", {
      status,
      toolCallId: toolResult.tool_call_id,
    });

    if (useService) {
      chatHistorySvc.addToolResult(
        toolResult.tool_call_id,
        resultContent,
        status,
      );
    } else {
      // Fallback only when service is unavailable: update local tool state
      const lastAssistantIndex = chatHistory.findLastIndex(
        (item) => item.message.role === "assistant" && item.toolCallStates,
      );
      if (
        lastAssistantIndex >= 0 &&
        chatHistory[lastAssistantIndex].toolCallStates
      ) {
        const toolState = chatHistory[lastAssistantIndex].toolCallStates.find(
          (ts) => ts.toolCallId === toolResult.tool_call_id,
        );
        if (toolState) {
          toolState.status = status;
          toolState.output = [
            {
              content: resultContent,
              name: `Tool Result`,
              description: "Tool execution result",
            },
          ];
        }
      }
    }
  });
  return false;
}

export async function getRequestTools(isHeadless: boolean) {
  const availableTools = await getAllAvailableTools(isHeadless);

  const permissionsState =
    await serviceContainer.get<ToolPermissionServiceState>(
      SERVICE_NAMES.TOOL_PERMISSIONS,
    );
<<<<<<< HEAD
  }

  const allowedToolNamesSet = new Set(allowedToolNames);

  // Filter builtin tools
  const allowedBuiltinTools = allBuiltinTools.filter((tool) =>
    allowedToolNamesSet.has(tool.name),
  );

  const allTools: ChatCompletionTool[] = allowedBuiltinTools.map((tool) => ({
    type: tool.type || "function",
    function: {
      name: tool.name,
      description: tool.description,
      parameters: {
        type: "object",
        required: tool.parameters.required,
        properties: tool.parameters.properties,
      },
    },
  }));
=======
>>>>>>> 6f992b74

  const allowedTools: Tool[] = [];
  for (const tool of availableTools) {
    const result = checkToolPermission(
      { name: tool.name, arguments: {} },
      permissionsState.permissions,
    );

    if (
      result.permission === "allow" ||
      (result.permission === "ask" && !isHeadless)
    ) {
      allowedTools.push(tool);
    }
  }

  return allowedTools.map(convertToolToChatCompletionTool);
}<|MERGE_RESOLUTION|>--- conflicted
+++ resolved
@@ -177,30 +177,6 @@
     await serviceContainer.get<ToolPermissionServiceState>(
       SERVICE_NAMES.TOOL_PERMISSIONS,
     );
-<<<<<<< HEAD
-  }
-
-  const allowedToolNamesSet = new Set(allowedToolNames);
-
-  // Filter builtin tools
-  const allowedBuiltinTools = allBuiltinTools.filter((tool) =>
-    allowedToolNamesSet.has(tool.name),
-  );
-
-  const allTools: ChatCompletionTool[] = allowedBuiltinTools.map((tool) => ({
-    type: tool.type || "function",
-    function: {
-      name: tool.name,
-      description: tool.description,
-      parameters: {
-        type: "object",
-        required: tool.parameters.required,
-        properties: tool.parameters.properties,
-      },
-    },
-  }));
-=======
->>>>>>> 6f992b74
 
   const allowedTools: Tool[] = [];
   for (const tool of availableTools) {
