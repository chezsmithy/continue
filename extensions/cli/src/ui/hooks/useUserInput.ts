import type { PermissionMode } from "../../permissions/types.js";
import {
  checkClipboardForImage,
  getClipboardImage,
} from "../../util/clipboard.js";
import { logger } from "../../util/logger.js";
import type { TextBuffer } from "../TextBuffer.js";

// Helper function to handle control keys
interface ControlKeysOptions {
  input: string;
  key: any;
  exit: () => void;
  showSlashCommands: boolean;
  showFileSearch: boolean;
  cycleModes: () => Promise<PermissionMode>;
  clearInput?: () => void;
  textBuffer?: TextBuffer;
  onTextBufferUpdate?: () => void;
}

export function handleControlKeys(options: ControlKeysOptions): boolean {
  const {
    input,
    key,
    exit,
    showSlashCommands,
    showFileSearch,
    cycleModes,
    clearInput,
    textBuffer,
    onTextBufferUpdate,
  } = options;

  // Handle Ctrl+C with two-stage exit, Ctrl+D immediately exits
  if (key.ctrl && input === "c") {
    // Clear input box if clearInput function is provided
    if (clearInput) {
      clearInput();
    }
    // Let the main process SIGINT handler handle Ctrl+C logic
    process.kill(process.pid, "SIGINT");
    return true;
  }

<<<<<<< HEAD
=======
  // Handle Ctrl+V for clipboard paste (including images)
  // Note: Cmd+V often doesn't work for image pasting as terminals don't send the key event
  if (key.ctrl && input === "v" && textBuffer) {
    logger.debug("Handling Ctrl+V clipboard paste");

    // Check clipboard for images immediately on paste event
    checkClipboardForImage()
      .then(async (hasImage) => {
        if (hasImage) {
          logger.debug("Image found in clipboard during paste event");
          const imageBuffer = await getClipboardImage();
          if (imageBuffer) {
            textBuffer.addImage(imageBuffer);
            // Trigger UI update
            if (onTextBufferUpdate) {
              onTextBufferUpdate();
            }
            return;
          }
        }
        // If no image, let normal text paste handling continue
      })
      .catch((error) => {
        logger.debug("Error checking clipboard for image:", error);
      });

    // Don't consume the event - let normal text paste handling continue
    return false;
  }

  // Handle Ctrl+D to exit
>>>>>>> f0bc32a6
  if (key.ctrl && input === "d") {
    exit();
    return true;
  }

  // Handle Ctrl+L to refresh screen (clear terminal artifacts)
  if (key.ctrl && input === "l") {
    process.stdout.write("\x1b[2J\x1b[H");
    return true;
  }

  // Handle Shift+Tab to cycle through modes
  if (key.tab && key.shift && !showSlashCommands && !showFileSearch) {
    cycleModes().catch((error) => {
      logger.error("Failed to cycle modes:", error);
    });
    return true;
  }

  return false;
}

// Helper to update text buffer state
interface TextBufferStateOptions {
  handled: boolean;
  textBuffer: any;
  setInputText: (text: string) => void;
  setCursorPosition: (pos: number) => void;
  updateSlashCommandState: (text: string, cursor: number) => void;
  updateFileSearchState: (text: string, cursor: number) => void;
  inputHistory: any;
}

export function updateTextBufferState(options: TextBufferStateOptions) {
  const {
    handled: _handled,
    textBuffer,
    setInputText,
    setCursorPosition,
    updateSlashCommandState,
    updateFileSearchState,
    inputHistory,
  } = options;

  // Skip state updates during rapid input mode to avoid conflicts with timer-based updates
  if (!textBuffer.isInRapidInputMode()) {
    const newText = textBuffer.text;
    const newCursor = textBuffer.cursor;
    setInputText(newText);
    setCursorPosition(newCursor);
    updateSlashCommandState(newText, newCursor);
    updateFileSearchState(newText, newCursor);
    inputHistory.resetNavigation();
  }
}<|MERGE_RESOLUTION|>--- conflicted
+++ resolved
@@ -43,8 +43,6 @@
     return true;
   }
 
-<<<<<<< HEAD
-=======
   // Handle Ctrl+V for clipboard paste (including images)
   // Note: Cmd+V often doesn't work for image pasting as terminals don't send the key event
   if (key.ctrl && input === "v" && textBuffer) {
@@ -76,7 +74,6 @@
   }
 
   // Handle Ctrl+D to exit
->>>>>>> f0bc32a6
   if (key.ctrl && input === "d") {
     exit();
     return true;
