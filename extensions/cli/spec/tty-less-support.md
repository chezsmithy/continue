--- conflicted
+++ resolved
@@ -97,14 +97,9 @@
 
 Configures output handling for TTY-less environments:
 
-<<<<<<< HEAD
-- Sets UTF-8 encoding for stdout/stderr
-- Redirects error messages to stderr in headless mode
-=======
 - Sets UTF-8 encoding
- - Leaves stdout/stderr buffering unchanged in headless mode.
+- Leaves stdout/stderr buffering unchanged in headless mode.
 - Disables progress indicators
->>>>>>> 895dfaaf
 
 ## Usage Examples
 
