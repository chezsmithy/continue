{
  "$schema": "https://mintlify.com/docs.json",
  "theme": "mint",
  "name": "Continue",
  "banner": {
    "content": "Continue CLI v1.5.1 is live 🚀 Learn how you can leverage the CLI with our [MCP Cookbooks](https://docs.continue.dev/guides/overview#mcp-integration-cookbooks)",
    "dismissable": true
  },
  "colors": {
    "primary": "#6b7280",
    "light": "#ffffff",
    "dark": "#000000"
  },
  "favicon": "/favicon.png",
  "navigation": {
    "tabs": [
      {
        "tab": "Documentation",
        "groups": [
          {
            "group": "Getting Started",
            "icon": "rocket-launch",
            "pages": ["index"]
          },
          {
            "group": "Hub",
            "icon": "globe",
            "pages": [
              "hub/introduction",
              {
                "group": "Configs",
                "icon": "book",
                "pages": [
                  "hub/configs/intro",
                  "hub/configs/use-a-config",
                  "hub/configs/create-a-config",
                  "hub/configs/edit-a-config"
                ]
              },
              {
                "group": "Governance",
                "icon": "building",
                "pages": [
                  "hub/governance/creating-an-org",
                  "hub/governance/org-permissions",
                  "hub/governance/pricing"
                ]
              },
              {
                "group": "Secrets",
                "icon": "key",
                "pages": [
                  "hub/secrets/secret-types",
                  "hub/secrets/secret-resolution"
                ]
              },
              {
                "group": "Agents",
<<<<<<< HEAD
                "icon": "cloud",
                "pages": ["hub/agents/intro", "hub/agents/slack-agent"]
=======
                "icon": "robot",
                "pages": [
                  "hub/agents/intro",
                  "hub/agents/overview",
                  "hub/agents/create-and-edit"
                ]
>>>>>>> 9aa7fc53
              },
              "hub/sharing",
              "hub/source-control"
            ]
          },
          {
            "group": "CLI",
            "icon": "terminal",
            "pages": [
              "cli/overview",
              "cli/install",
              "cli/quick-start",
              "cli/guides"
            ]
          },
          {
            "group": "IDE Extensions",
            "icon": "star",
            "expanded": false,
            "pages": [
              "ide-extensions/install",
              "ide-extensions/quick-start",
              {
                "group": "Agent",
                "icon": "robot",
                "pages": [
                  "ide-extensions/agent/quick-start",
                  "ide-extensions/agent/how-it-works",
                  "ide-extensions/agent/plan-mode",
                  "ide-extensions/agent/model-setup",
                  "ide-extensions/agent/how-to-customize",
                  "ide-extensions/agent/context-selection"
                ]
              },
              {
                "group": "Chat",
                "icon": "messages",
                "pages": [
                  "ide-extensions/chat/quick-start",
                  "ide-extensions/chat/how-it-works",
                  "ide-extensions/chat/model-setup",
                  "ide-extensions/chat/how-to-customize",
                  "ide-extensions/chat/context-selection"
                ]
              },
              {
                "group": "Autocomplete",
                "icon": "sparkles",
                "pages": [
                  "ide-extensions/autocomplete/quick-start",
                  "ide-extensions/autocomplete/how-it-works",
                  "ide-extensions/autocomplete/model-setup",
                  "ide-extensions/autocomplete/how-to-customize",
                  "ide-extensions/autocomplete/context-selection",
                  "ide-extensions/autocomplete/next-edit"
                ]
              },
              {
                "group": "Edit",
                "icon": "pen-to-square",
                "pages": [
                  "ide-extensions/edit/quick-start",
                  "ide-extensions/edit/how-it-works",
                  "ide-extensions/edit/model-setup",
                  "ide-extensions/edit/how-to-customize",
                  "ide-extensions/edit/context-selection"
                ]
              }
            ]
          },
          {
            "group": "Customization",
            "icon": "sliders",
            "expanded": false,
            "pages": [
              "customization/overview",
              "customization/models",
              "customization/mcp-tools",
              "customization/rules",
              "customization/prompts",
              "customization/settings"
            ]
          },
          {
            "group": "Help",
            "icon": "book-open",
            "expanded": false,
            "pages": ["faqs", "troubleshooting", "CONTRIBUTING"]
          }
        ]
      },
      {
        "tab": "Customize",
        "groups": [
          {
            "group": "Customize",
            "pages": [
              "customize/overview",
              {
                "group": "Model Providers",
                "icon": "server",
                "pages": [
                  "customize/model-providers/overview",
                  {
                    "group": "Popular Providers",
                    "pages": [
                      "customize/model-providers/top-level/anthropic",
                      "customize/model-providers/top-level/azure",
                      "customize/model-providers/top-level/bedrock",
                      "customize/model-providers/top-level/gemini",
                      "customize/model-providers/top-level/inception",
                      "customize/model-providers/top-level/lmstudio",
                      "customize/model-providers/top-level/ollama",
                      "customize/model-providers/top-level/openrouter",
                      "customize/model-providers/top-level/openai",
                      "customize/model-providers/top-level/tetrate_agent_router_service",
                      "customize/model-providers/top-level/vertexai"
                    ]
                  },
                  {
                    "group": "More Providers",
                    "pages": [
                      "customize/model-providers/more/asksage",
                      "customize/model-providers/more/deepseek",
                      "customize/model-providers/more/deepinfra",
                      "customize/model-providers/more/groq",
                      "customize/model-providers/more/huggingfaceinferenceapi",
                      "customize/model-providers/more/llamacpp",
                      "customize/model-providers/more/llamastack",
                      "customize/model-providers/more/mistral",
                      "customize/model-providers/more/nvidia",
                      "customize/model-providers/more/together",
                      "customize/model-providers/more/xAI"
                    ]
                  }
                ]
              },
              {
                "group": "Model Roles",
                "icon": "robot",
                "pages": [
                  "customize/model-roles/00-intro",
                  "customize/model-roles/chat",
                  "customize/model-roles/autocomplete",
                  "customize/model-roles/edit",
                  "customize/model-roles/apply",
                  "customize/model-roles/embeddings",
                  "customize/model-roles/reranking"
                ]
              },

              {
                "group": "Deep Dives",
                "icon": "microscope",
                "pages": [
                  "customize/deep-dives/configuration",
                  "customize/deep-dives/slash-commands",
                  "customize/deep-dives/rules",
                  "customize/deep-dives/prompts",
                  "customize/deep-dives/autocomplete",
                  "customize/deep-dives/development-data",
                  "customize/deep-dives/mcp",
                  "customize/deep-dives/custom-providers",
                  "customize/deep-dives/model-capabilities"
                ]
              },
              "customize/telemetry"
            ]
          }
        ]
      },
      {
        "tab": "Guides",
        "groups": [
          {
            "group": "Guides",
            "pages": [
              "guides/overview",
              "guides/understanding-configs",
              "guides/configuring-models-rules-tools",
              "guides/codebase-documentation-awareness",
              "guides/cli",
              "guides/doc-writing-agent-cli",
              "guides/continuous-ai",
              "guides/continuous-ai-readiness-assessment",
              "guides/plan-mode-guide",
              "guides/ollama-guide",
              "guides/instinct",
              "guides/running-continue-without-internet",
              "guides/custom-code-rag",
              "guides/how-to-self-host-a-model",
              "guides/notion-continue-guide",
              "guides/github-pr-review-bot"
            ]
          },
          {
            "group": "Cookbooks",
            "icon": "book-open-cover",
            "pages": [
              "guides/posthog-github-continuous-ai",
              "guides/continue-docs-mcp-cookbook",
              "guides/github-mcp-continue-cookbook",
              "guides/atlassian-mcp-continue-cookbook",
              "guides/sanity-mcp-continue-cookbook",
              "guides/sentry-mcp-error-monitoring",
              "guides/snyk-mcp-continue-cookbook",
              "guides/supabase-mcp-database-workflow",
              "guides/dlt-mcp-continue-cookbook",
              "guides/netlify-mcp-continuous-deployment",
              "guides/chrome-devtools-mcp-performance"
            ]
          }
        ]
      },
      {
        "tab": "Reference",
        "groups": [
          {
            "group": "Reference",
            "icon": "code",
            "pages": [
              "reference",
              "reference/yaml-migration",
              "reference/continue-mcp",
              "reference/json-reference",
              "reference/deprecated-context-providers",
              "reference/deprecated-codebase",
              "reference/deprecated-docs"
            ]
          }
        ]
      }
    ],
    "global": {
      "anchors": [
        {
          "anchor": "About Us",
          "href": "https://continue.dev/about-us",
          "icon": "book-open"
        },
        {
          "anchor": "Community",
          "href": "https://discord.gg/NWtdYexhMs",
          "icon": "discord"
        },
        {
          "anchor": "Blog",
          "href": "https://continue.dev/blog",
          "icon": "newspaper"
        },
        {
          "anchor": "Release Notes",
          "href": "https://changelog.continue.dev/",
          "icon": "bullhorn"
        }
      ]
    }
  },
  "logo": {
    "light": "/logo/light.svg",
    "dark": "/logo/dark.svg",
    "href": "https://continue.dev"
  },
  "background": {
    "color": {
      "dark": "#1a1a1a"
    }
  },
  "navbar": {
    "links": [
      {
        "label": "🚀 Get Started",
        "href": "https://hub.continue.dev/"
      }
    ],
    "primary": {
      "type": "github",
      "href": "https://github.com/continuedev/continue"
    }
  },
  "footer": {
    "socials": {
      "x": "https://twitter.com/continuedev",
      "github": "https://github.com/continuedev/continue",
      "linkedin": "https://linkedin.com/company/continuedev",
      "discord": "https://discord.gg/vapESyrFmJ",
      "youtube": "https://www.youtube.com/@continuedev"
    }
  },
  "contextual": {
    "options": ["copy", "view"]
  },
  "feedback": {
    "thumbsRating": true,
    "suggestEdit": true,
    "raiseIssue": false
  },
  "integrations": {
    "ga4": {
      "measurementId": "G-M3JWW8N2XQ"
    },
    "posthog": {
      "apiKey": "phc_JS6XFROuNbhJtVCEdTSYk6gl5ArRrTNMpCcguAXlSPs"
    }
  },
  "custom": {
    "css": ["custom.css"]
  },
  "redirects": [
    {
      "source": "/hub",
      "destination": "/hub/introduction"
    },
    {
      "source": "/hub/governance",
      "destination": "/hub/governance/org-permissions"
    },
    {
      "source": "/hub/secrets",
      "destination": "/hub/secrets/secret-types"
    },
    {
      "source": "/hub/blocks",
      "destination": "/hub/introduction"
    },
    {
      "source": "/hub/blocks/intro",
      "destination": "/hub/introduction"
    },
    {
      "source": "/hub/blocks/use-a-block",
      "destination": "/hub/introduction"
    },
    {
      "source": "/hub/blocks/block-types",
      "destination": "/hub/introduction"
    },
    {
      "source": "/hub/workflows/intro",
      "destination": "/hub/agents/intro"
    },
    {
      "source": "/hub/blocks/create-a-block",
      "destination": "/hub/introduction"
    },
    {
      "source": "/customize",
      "destination": "/customization/overview"
    },
    {
      "source": "/customization",
      "destination": "/customization/overview"
    },
    {
      "source": "/customize/tools",
      "destination": "/customization/mcp-tools"
    },
    {
      "source": "/install/vscode",
      "destination": "/ide-extensions/install"
    },
    {
      "source": "/install/jetbrains",
      "destination": "/ide-extensions/install"
    },
    {
      "source": "/customize/model-types",
      "destination": "/customize/model-roles/intro"
    },
    {
      "source": "/setup/overview",
      "destination": "/customize/model-roles/intro"
    },
    {
      "source": "/advanced/model-roles/intro",
      "destination": "/customize/model-roles/intro"
    },
    {
      "source": "/customize/model-types/embeddings",
      "destination": "/customize/model-roles/embeddings"
    },
    {
      "source": "/advanced/model-roles/embeddings",
      "destination": "/customize/model-roles/embeddings"
    },
    {
      "source": "/customize/model-types/autocomplete",
      "destination": "/customize/model-roles/autocomplete"
    },
    {
      "source": "/advanced/model-roles/autocomplete",
      "destination": "/customize/model-roles/autocomplete"
    },
    {
      "source": "/customize/model-types/chat",
      "destination": "/customize/model-roles/chat"
    },
    {
      "source": "/advanced/model-roles/chat",
      "destination": "/customize/model-roles/chat"
    },
    {
      "source": "/customize/model-types/reranking",
      "destination": "/customize/model-roles/reranking"
    },
    {
      "source": "/advanced/model-roles/reranking",
      "destination": "/customize/model-roles/reranking"
    },
    {
      "source": "/model-setup/overview",
      "destination": "/customize/model-roles/"
    },
    {
      "source": "/model-setup/select-model",
      "destination": "/customize/model-roles/00-intro#selecting-model-roles"
    },
    {
      "source": "/model-setup/configuration",
      "destination": "/customize/deep-dives/configuration"
    },
    {
      "source": "/quickstart",
      "destination": "/"
    },
    {
      "source": "/how-to-use-continue",
      "destination": "/"
    },
    {
      "source": "/getting-started/overview",
      "destination": "/"
    },
    {
      "source": "/setup/select-provider",
      "destination": "/customize/model-providers/anthropic"
    },
    {
      "source": "/setup/model-providers",
      "destination": "/customize/model-providers/anthropic"
    },
    {
      "source": "/advanced/model-providers/anthropic",
      "destination": "/customize/model-providers/anthropic"
    },
    {
      "source": "/walkthroughs/codebase-embeddings",
      "destination": "/reference/deprecated-codebase"
    },
    {
      "source": "/features/codebase-embeddings",
      "destination": "/reference/deprecated-codebase"
    },
    {
      "source": "/advanced/deep-dives/codebase",
      "destination": "/reference/deprecated-codebase"
    },
    {
      "source": "/advanced/context/codebase",
      "destination": "/reference/deprecated-codebase"
    },
    {
      "source": "/walkthroughs/tab-autocomplete",
      "destination": "/customize/deep-dives/autocomplete"
    },
    {
      "source": "/features/tab-autocomplete",
      "destination": "/customize/deep-dives/autocomplete"
    },
    {
      "source": "/advanced/deep-dives/autocomplete",
      "destination": "/customize/deep-dives/autocomplete"
    },
    {
      "source": "/walkthroughs/prompt-files",
      "destination": "/customize/deep-dives/prompts"
    },
    {
      "source": "/features/prompt-files",
      "destination": "/customize/deep-dives/prompts"
    },
    {
      "source": "/advanced/deep-dives/prompts",
      "destination": "/customize/deep-dives/prompts"
    },
    {
      "source": "/actions/how-to-use-it",
      "destination": "/customize/deep-dives/slash-commands"
    },
    {
      "source": "/actions/how-to-customize",
      "destination": "/customize/deep-dives/slash-commands"
    },
    {
      "source": "/actions",
      "destination": "/customize/deep-dives/slash-commands"
    },
    {
      "source": "/actions/model-setup",
      "destination": "/customize/deep-dives/slash-commands"
    },
    {
      "source": "/actions/context-selection",
      "destination": "/customize/deep-dives/slash-commands"
    },
    {
      "source": "/actions/how-it-works",
      "destination": "/customize/deep-dives/slash-commands"
    },
    {
      "source": "/customize/slash-commands",
      "destination": "/customize/deep-dives/slash-commands"
    },
    {
      "source": "/customization/slash-commands",
      "destination": "/customize/deep-dives/slash-commands"
    },
    {
      "source": "/advanced/deep-dives/slash-commands",
      "destination": "/customize/deep-dives/slash-commands"
    },
    {
      "source": "/walkthroughs/quick-actions",
      "destination": "/customize/overview"
    },
    {
      "source": "/advanced/deep-dives/vscode-actions",
      "destination": "/customize/overview"
    },
    {
      "source": "/customize/deep-dives/vscode-actions",
      "destination": "/customize/overview"
    },
    {
      "source": "/changelog",
      "destination": "/reference"
    },
    {
      "source": "/customization/code-config",
      "destination": "/reference"
    },
    {
      "source": "/reference/config",
      "destination": "/reference"
    },
    {
      "source": "/yaml-reference",
      "destination": "/reference"
    },
    {
      "source": "/customization/context-providers",
      "destination": "/customize/deep-dives/custom-providers"
    },
    {
      "source": "/advanced/context-integration/custom-providers",
      "destination": "/customize/deep-dives/custom-providers"
    },
    {
      "source": "/advanced/context/custom-providers",
      "destination": "/customize/deep-dives/custom-providers"
    },
    {
      "source": "/advanced/custom-providers",
      "destination": "/customize/deep-dives/custom-providers"
    },
    {
      "source": "/development-data",
      "destination": "/customize/deep-dives/development-data"
    },
    {
      "source": "/customize/development-data",
      "destination": "/customize/deep-dives/development-data"
    },
    {
      "source": "/advanced/deep-dives/development-data",
      "destination": "/customize/deep-dives/development-data"
    },
    {
      "source": "/features/talk-to-your-docs",
      "destination": "/reference/deprecated-docs"
    },
    {
      "source": "/advanced/context-integration/documentation",
      "destination": "/reference/deprecated-docs"
    },
    {
      "source": "/advanced/deep-dives/docs",
      "destination": "/reference/deprecated-docs"
    },
    {
      "source": "/advanced/context/documentation",
      "destination": "/reference/deprecated-docs"
    },
    {
      "source": "/reference/Model Providers/anthropicllm",
      "destination": "/customize/model-providers/anthropic"
    },
    {
      "source": "/reference/Model Providers/azure",
      "destination": "/customize/model-providers/azure"
    },
    {
      "source": "/advanced/model-providers/azure",
      "destination": "/customize/model-providers/azure"
    },
    {
      "source": "/reference/Model Providers/bedrock",
      "destination": "/customize/model-providers/bedrock"
    },
    {
      "source": "/advanced/model-providers/bedrock",
      "destination": "/customize/model-providers/bedrock"
    },
    {
      "source": "/reference/Model Providers/deepseek",
      "destination": "/customize/model-providers/deepseek"
    },
    {
      "source": "/advanced/model-providers/deepseek",
      "destination": "/customize/model-providers/deepseek"
    },
    {
      "source": "/reference/Model Providers/freetrial",
      "destination": "/customize/model-providers/anthropic"
    },
    {
      "source": "/reference/Model Providers/geminiapi",
      "destination": "/customize/model-providers/gemini"
    },
    {
      "source": "/advanced/model-providers/gemini",
      "destination": "/customize/model-providers/gemini"
    },
    {
      "source": "/reference/Model Providers/mistral",
      "destination": "/customize/model-providers/mistral"
    },
    {
      "source": "/advanced/model-providers/mistral",
      "destination": "/customize/model-providers/mistral"
    },
    {
      "source": "/reference/Model Providers/ollama",
      "destination": "/customize/model-providers/ollama"
    },
    {
      "source": "/advanced/model-providers/ollama",
      "destination": "/customize/model-providers/ollama"
    },
    {
      "source": "/reference/Model Providers/openai",
      "destination": "/customize/model-providers/openai"
    },
    {
      "source": "/advanced/model-providers/openai",
      "destination": "/customize/model-providers/openai"
    },
    {
      "source": "/intro",
      "destination": "/"
    },
    {
      "source": "/reference/Model Providers/cloudflare",
      "destination": "/customize/model-providers/more/cloudflare"
    },
    {
      "source": "/advanced/model-providers/more/cloudflare",
      "destination": "/customize/model-providers/more/cloudflare"
    },
    {
      "source": "/reference/Model Providers/cohere",
      "destination": "/customize/model-providers/more/cohere"
    },
    {
      "source": "/advanced/model-providers/more/cohere",
      "destination": "/customize/model-providers/more/cohere"
    },
    {
      "source": "/reference/Model Providers/deepinfra",
      "destination": "/customize/model-providers/more/deepinfra"
    },
    {
      "source": "/advanced/model-providers/more/deepinfra",
      "destination": "/customize/model-providers/more/deepinfra"
    },
    {
      "source": "/reference/Model Providers/flowise",
      "destination": "/customize/model-providers/more/flowise"
    },
    {
      "source": "/advanced/model-providers/more/flowise",
      "destination": "/customize/model-providers/more/flowise"
    },
    {
      "source": "/reference/Model Providers/huggingfaceinferenceapi",
      "destination": "/customize/model-providers/more/huggingfaceinferenceapi"
    },
    {
      "source": "/advanced/model-providers/more/huggingfaceinferenceapi",
      "destination": "/customize/model-providers/more/huggingfaceinferenceapi"
    },
    {
      "source": "/reference/Model Providers/ipex_llm",
      "destination": "/customize/model-providers/more/ipex_llm"
    },
    {
      "source": "/advanced/model-providers/more/ipex_llm",
      "destination": "/customize/model-providers/more/ipex_llm"
    },
    {
      "source": "/reference/Model Providers/kindo",
      "destination": "/customize/model-providers/more/kindo"
    },
    {
      "source": "/advanced/model-providers/more/kindo",
      "destination": "/customize/model-providers/more/kindo"
    },
    {
      "source": "/reference/Model Providers/llamacpp",
      "destination": "/customize/model-providers/more/llamacpp"
    },
    {
      "source": "/advanced/model-providers/more/llamacpp",
      "destination": "/customize/model-providers/more/llamacpp"
    },
    {
      "source": "/reference/Model Providers/llamastack",
      "destination": "/customize/model-providers/more/llamastack"
    },
    {
      "source": "/advanced/model-providers/more/llamastack",
      "destination": "/customize/model-providers/more/llamastack"
    },
    {
      "source": "/reference/Model Providers/llamafile",
      "destination": "/customize/model-providers/more/llamafile"
    },
    {
      "source": "/advanced/model-providers/more/llamafile",
      "destination": "/customize/model-providers/more/llamafile"
    },
    {
      "source": "/reference/Model Providers/lmstudio",
      "destination": "/customize/model-providers/more/lmstudio"
    },
    {
      "source": "/advanced/model-providers/more/lmstudio",
      "destination": "/customize/model-providers/more/lmstudio"
    },
    {
      "source": "/reference/Model Providers/msty",
      "destination": "/customize/model-providers/more/msty"
    },
    {
      "source": "/advanced/model-providers/more/msty",
      "destination": "/customize/model-providers/more/msty"
    },
    {
      "source": "/reference/Model Providers/openrouter",
      "destination": "/customize/model-providers/more/openrouter"
    },
    {
      "source": "/advanced/model-providers/more/openrouter",
      "destination": "/customize/model-providers/more/openrouter"
    },
    {
      "source": "/reference/Model Providers/replicatellm",
      "destination": "/customize/model-providers/more/replicatellm"
    },
    {
      "source": "/advanced/model-providers/more/replicatellm",
      "destination": "/customize/model-providers/more/replicatellm"
    },
    {
      "source": "/reference/Model Providers/sagemaker",
      "destination": "/customize/model-providers/more/sagemaker"
    },
    {
      "source": "/advanced/model-providers/more/sagemaker",
      "destination": "/customize/model-providers/more/sagemaker"
    },
    {
      "source": "/reference/Model Providers/textgenwebui",
      "destination": "/customize/model-providers/more/textgenwebui"
    },
    {
      "source": "/advanced/model-providers/more/textgenwebui",
      "destination": "/customize/model-providers/more/textgenwebui"
    },
    {
      "source": "/reference/Model Providers/together",
      "destination": "/customize/model-providers/more/together"
    },
    {
      "source": "/advanced/model-providers/more/together",
      "destination": "/customize/model-providers/more/together"
    },
    {
      "source": "/reference/Model Providers/novita",
      "destination": "/customize/model-providers/more/novita"
    },
    {
      "source": "/advanced/model-providers/more/novita",
      "destination": "/customize/model-providers/more/novita"
    },
    {
      "source": "/reference/Model Providers/vllm",
      "destination": "/customize/model-providers/more/vllm"
    },
    {
      "source": "/advanced/model-providers/more/vllm",
      "destination": "/customize/model-providers/more/vllm"
    },
    {
      "source": "/reference/Model Providers/watsonx",
      "destination": "/customize/model-providers/more/watsonx"
    },
    {
      "source": "/advanced/model-providers/more/watsonx",
      "destination": "/customize/model-providers/more/watsonx"
    },
    {
      "source": "/reference/Model Providers/nebius",
      "destination": "/customize/model-providers/more/nebius"
    },
    {
      "source": "/advanced/model-providers/more/nebius",
      "destination": "/customize/model-providers/more/nebius"
    },
    {
      "source": "/chat",
      "destination": "/ide-extensions/chat/quick-start"
    },
    {
      "source": "/chat/how-to-use-it",
      "destination": "/ide-extensions/chat/quick-start"
    },
    {
      "source": "/agent",
      "destination": "/ide-extensions/agent/quick-start"
    },
    {
      "source": "/agent/how-to-use-it",
      "destination": "/ide-extensions/agent/quick-start"
    },
    {
      "source": "/features/agent/how-to-use-it",
      "destination": "/ide-extensions/agent/quick-start"
    },
    {
      "source": "/edit",
      "destination": "/ide-extensions/edit/quick-start"
    },
    {
      "source": "/edit/how-to-use-it",
      "destination": "/ide-extensions/edit/quick-start"
    },
    {
      "source": "/features/edit/how-to-use-it",
      "destination": "/ide-extensions/edit/quick-start"
    },
    {
      "source": "/autocomplete",
      "destination": "/ide-extensions/autocomplete/quick-start"
    },
    {
      "source": "/autocomplete/how-to-use-it",
      "destination": "/ide-extensions/autocomplete/quick-start"
    },
    {
      "source": "/features/autocomplete/how-to-use-it",
      "destination": "/ide-extensions/autocomplete/quick-start"
    },
    {
      "source": "/getting-started/install",
      "destination": "/ide-extensions/install"
    },
    {
      "source": "/customize/deep-dives/prompt-files",
      "destination": "/customize/deep-dives/prompts"
    },
    {
      "source": "/chat/how-it-works",
      "destination": "/ide-extensions/chat/how-it-works"
    },
    {
      "source": "/autocomplete/how-it-works",
      "destination": "/ide-extensions/autocomplete/how-it-works"
    },
    {
      "source": "/edit/how-it-works",
      "destination": "/ide-extensions/edit/how-it-works"
    },
    {
      "source": "/agent/how-it-works",
      "destination": "/ide-extensions/agent/how-it-works"
    },
    {
      "source": "/telemetry",
      "destination": "/customize/telemetry"
    },
    {
      "source": "/advanced/telemetry",
      "destination": "/customize/telemetry"
    },
    {
      "source": "/yaml-migration",
      "destination": "/reference/yaml-migration"
    },
    {
      "source": "/advanced/yaml-migration",
      "destination": "/reference/yaml-migration"
    },
    {
      "source": "/json-reference",
      "destination": "/reference/json-reference"
    },
    {
      "source": "/advanced/json-reference",
      "destination": "/reference/json-reference"
    },
    {
      "source": "/customize/json-reference",
      "destination": "/reference/json-reference"
    },
    {
      "source": "/customize/yaml-migration",
      "destination": "/reference/yaml-migration"
    },
    {
      "source": "/about",
      "destination": "/about-us"
    },
    {
      "source": "/autocomplete/model-setup",
      "destination": "/ide-extensions/autocomplete/model-setup"
    },
    {
      "source": "/autocomplete/how-to-customize",
      "destination": "/ide-extensions/autocomplete/how-to-customize"
    },
    {
      "source": "/autocomplete/context-selection",
      "destination": "/ide-extensions/autocomplete/context-selection"
    },
    {
      "source": "/chat/model-setup",
      "destination": "/ide-extensions/chat/model-setup"
    },
    {
      "source": "/chat/how-to-customize",
      "destination": "/ide-extensions/chat/how-to-customize"
    },
    {
      "source": "/chat/context-selection",
      "destination": "/ide-extensions/chat/context-selection"
    },
    {
      "source": "/features/chat/how-to-use-it",
      "destination": "/ide-extensions/chat/quick-start"
    },
    {
      "source": "/edit/model-setup",
      "destination": "/ide-extensions/edit/model-setup"
    },
    {
      "source": "/edit/how-to-customize",
      "destination": "/ide-extensions/edit/how-to-customize"
    },
    {
      "source": "/edit/context-selection",
      "destination": "/ide-extensions/edit/context-selection"
    },
    {
      "source": "/agent/model-setup",
      "destination": "/ide-extensions/agent/model-setup"
    },
    {
      "source": "/agent/how-to-customize",
      "destination": "/ide-extensions/agent/how-to-customize"
    },
    {
      "source": "/agent/context-selection",
      "destination": "/ide-extensions/agent/context-selection"
    },
    {
      "source": "/customize/context/codebase",
      "destination": "/guides/codebase-documentation-awareness"
    },
    {
      "source": "/customize/context/documentation",
      "destination": "/guides/codebase-documentation-awareness"
    },
    {
      "source": "/customization/overview#codebase-context",
      "destination": "/guides/codebase-documentation-awareness"
    },
    {
      "source": "/customization/overview#documentation-context",
      "destination": "/guides/codebase-documentation-awareness"
    },
    {
      "source": "/guides/llama3.1",
      "destination": "/guides/ollama-guide"
    },
    {
      "source": "/guides/set-up-codestral",
      "destination": "/customize/model-providers/top-level/mistral"
    },
    {
      "source": "/guides/build-your-own-context-provider",
      "destination": "/customize/deep-dives/custom-providers"
    },
    {
      "source": "/hub/blocks/bundles",
      "destination": "/hub/introduction"
    },
    {
      "source": "/customize/settings",
      "destination": "/customize/overview"
    },
    {
      "source": "/advanced/deep-dives/settings",
      "destination": "/customize/overview"
    },
    {
      "source": "/customize/deep-dives/settings",
      "destination": "/customize/overview"
    },
    {
      "source": "/customize/custom-providers#@greptile-context-provider",
      "destination": "/reference/deprecated-context-providers"
    },
    {
      "source": "/customize/custom-providers#@commits-context-provider",
      "destination": "/reference/deprecated-context-providers"
    },
    {
      "source": "/customize/custom-providers#@discord-context-provider",
      "destination": "/reference/deprecated-context-providers"
    },
    {
      "source": "/customize/custom-providers#@jira-context-provider",
      "destination": "/reference/deprecated-context-providers"
    },
    {
      "source": "/customize/custom-providers#@gitlab-merge-request-context-provider",
      "destination": "/reference/deprecated-context-providers"
    },
    {
      "source": "/customize/custom-providers#@google-context-provider",
      "destination": "/reference/deprecated-context-providers"
    },
    {
      "source": "/customize/custom-providers#@database-context-provider",
      "destination": "/reference/deprecated-context-providers"
    },
    {
      "source": "/customize/custom-providers#@issue-context-provider",
      "destination": "/reference/deprecated-context-providers"
    },
    {
      "source": "/customize/custom-providers#@url-context-provider",
      "destination": "/reference/deprecated-context-providers"
    },
    {
      "source": "/customize/custom-providers#@search-context-provider",
      "destination": "/reference/deprecated-context-providers"
    },
    {
      "source": "/customize/custom-providers#@web-context-provider",
      "destination": "/reference/deprecated-context-providers"
    },
    {
      "source": "/troubleshooting#faqs",
      "destination": "/faqs"
    },
    {
      "source": "/troubleshooting#networking-issues",
      "destination": "/faqs#networking-issues"
    },
    {
      "source": "/troubleshooting#configure-certificates",
      "destination": "/faqs#configure-certificates"
    },
    {
      "source": "/troubleshooting#vs-code-proxy-settings",
      "destination": "/faqs#vs-code-proxy-settings"
    },
    {
      "source": "/troubleshooting#code-server",
      "destination": "/faqs#code-server"
    },
    {
      "source": "/troubleshooting#changes-to-assistants-not-showing-in-vs-code",
      "destination": "/faqs#changes-to-agents-not-showing-in-vs-code"
    },
    {
      "source": "/troubleshooting#i-installed-continue-but-dont-see-the-sidebar-window",
      "destination": "/faqs#i-installed-continue-but-dont-see-the-sidebar-window"
    },
    {
      "source": "/troubleshooting#im-getting-a-404-error-from-openai",
      "destination": "/faqs#im-getting-a-404-error-from-openai"
    },
    {
      "source": "/troubleshooting#im-getting-a-404-error-from-openrouter",
      "destination": "/faqs#im-getting-a-404-error-from-openrouter"
    },
    {
      "source": "/troubleshooting#indexing-issues",
      "destination": "/faqs#indexing-issues"
    },
    {
      "source": "/troubleshooting#agent-mode-is-unavailable-or-tools-arent-working",
      "destination": "/faqs#agent-mode-is-unavailable-or-tools-arent-working"
    },
    {
      "source": "/troubleshooting#check-if-your-model-has-tool-support",
      "destination": "/faqs#check-if-your-model-has-tool-support"
    },
    {
      "source": "/troubleshooting#tools-not-working",
      "destination": "/faqs#tools-not-working"
    },
    {
      "source": "/troubleshooting#images-not-uploading",
      "destination": "/faqs#images-not-uploading"
    },
    {
      "source": "/troubleshooting#add-capabilities",
      "destination": "/faqs#add-capabilities"
    },
    {
      "source": "/troubleshooting#verify-with-provider",
      "destination": "/faqs#verify-with-provider"
    },
    {
      "source": "/troubleshooting#verifying-current-capabilities",
      "destination": "/faqs#verifying-current-capabilities"
    },
    {
      "source": "/troubleshooting#android-studio-nothing-to-show-in-chat",
      "destination": "/faqs#android-studio-nothing-to-show-in-chat"
    },
    {
      "source": "/troubleshooting#i-received-a-codebase-indexing-disabled-your-linux-system-lacks-required-cpu-features-avx2-fma-notification",
      "destination": "/faqs#i-received-a-codebase-indexing-disabled-your-linux-system-lacks-required-cpu-features-avx2-fma-notification"
    },
    {
      "source": "/troubleshooting#how-do-i-reset-the-state-of-the-extension",
      "destination": "/faqs#how-do-i-reset-the-state-of-the-extension"
    },
    {
      "source": "/troubleshooting#still-having-trouble",
      "destination": "/faqs#still-having-trouble"
    },
    {
      "source": "/customize/model-providers",
      "destination": "/customize/model-providers/overview"
    },
    {
      "source": "/features/edit/next-edit",
      "destination": "/ide-extensions/autocomplete/next-edit"
    },
    {
      "source": "/features/plan/quick-start",
      "destination": "/ide-extensions/agent/plan-mode"
    },
    {
      "source": "/hub/assistants/intro",
      "destination": "/hub/configs/intro"
    },
    {
      "source": "/hub/assistants/use-an-assistant",
      "destination": "/hub/configs/use-a-config"
    },
    {
      "source": "/hub/assistants/create-an-assistant",
      "destination": "/hub/configs/create-a-config"
    },
    {
      "source": "/hub/assistants/edit-an-assistant",
      "destination": "/hub/configs/edit-a-config"
    },
    {
      "source": "/hub/agents/use-an-agent",
      "destination": "/hub/configs/use-a-config"
    },
    {
      "source": "/hub/agents/create-an-agent",
      "destination": "/hub/configs/create-a-config"
    },
    {
      "source": "/hub/agents/edit-an-agent",
      "destination": "/hub/configs/edit-a-config"
    },
    {
      "source": "/guides/understanding-assistants",
      "destination": "/guides/understanding-configs"
    },
    {
      "source": "/guides/understanding-agents",
      "destination": "/guides/understanding-configs"
    },
    {
      "source": "/features",
      "destination": "/ide-extensions"
    },
    {
      "source": "/features/agent/quick-start",
      "destination": "/ide-extensions/agent/quick-start"
    },
    {
      "source": "/features/agent/how-it-works",
      "destination": "/ide-extensions/agent/how-it-works"
    },
    {
      "source": "/features/agent/plan-mode",
      "destination": "/ide-extensions/agent/plan-mode"
    },
    {
      "source": "/features/agent/model-setup",
      "destination": "/ide-extensions/agent/model-setup"
    },
    {
      "source": "/features/agent/how-to-customize",
      "destination": "/ide-extensions/agent/how-to-customize"
    },
    {
      "source": "/features/agent/context-selection",
      "destination": "/ide-extensions/agent/context-selection"
    },
    {
      "source": "/features/chat/quick-start",
      "destination": "/ide-extensions/chat/quick-start"
    },
    {
      "source": "/features/chat/how-it-works",
      "destination": "/ide-extensions/chat/how-it-works"
    },
    {
      "source": "/features/chat/model-setup",
      "destination": "/ide-extensions/chat/model-setup"
    },
    {
      "source": "/features/chat/how-to-customize",
      "destination": "/ide-extensions/chat/how-to-customize"
    },
    {
      "source": "/features/chat/context-selection",
      "destination": "/ide-extensions/chat/context-selection"
    },
    {
      "source": "/features/autocomplete/quick-start",
      "destination": "/ide-extensions/autocomplete/quick-start"
    },
    {
      "source": "/features/autocomplete/how-it-works",
      "destination": "/ide-extensions/autocomplete/how-it-works"
    },
    {
      "source": "/features/autocomplete/model-setup",
      "destination": "/ide-extensions/autocomplete/model-setup"
    },
    {
      "source": "/features/autocomplete/how-to-customize",
      "destination": "/ide-extensions/autocomplete/how-to-customize"
    },
    {
      "source": "/features/autocomplete/context-selection",
      "destination": "/ide-extensions/autocomplete/context-selection"
    },
    {
      "source": "/features/autocomplete/next-edit",
      "destination": "/ide-extensions/autocomplete/next-edit"
    },
    {
      "source": "/features/edit/quick-start",
      "destination": "/ide-extensions/edit/quick-start"
    },
    {
      "source": "/features/edit/how-it-works",
      "destination": "/ide-extensions/edit/how-it-works"
    },
    {
      "source": "/features/edit/model-setup",
      "destination": "/ide-extensions/edit/model-setup"
    },
    {
      "source": "/features/edit/how-to-customize",
      "destination": "/ide-extensions/edit/how-to-customize"
    },
    {
      "source": "/features/edit/context-selection",
      "destination": "/ide-extensions/edit/context-selection"
    },
    {
      "source": "/getting-started/quick-start",
      "destination": "/ide-extensions/quick-start"
    }
  ]
}<|MERGE_RESOLUTION|>--- conflicted
+++ resolved
@@ -56,17 +56,13 @@
               },
               {
                 "group": "Agents",
-<<<<<<< HEAD
-                "icon": "cloud",
-                "pages": ["hub/agents/intro", "hub/agents/slack-agent"]
-=======
                 "icon": "robot",
                 "pages": [
                   "hub/agents/intro",
                   "hub/agents/overview",
-                  "hub/agents/create-and-edit"
+                  "hub/agents/create-and-edit",
+                  "hub/agents/slack-agent"
                 ]
->>>>>>> 9aa7fc53
               },
               "hub/sharing",
               "hub/source-control"
