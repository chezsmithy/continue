--- conflicted
+++ resolved
@@ -1,7 +1,3 @@
-<<<<<<< HEAD
-=======
-import { Dispatch } from "@reduxjs/toolkit";
->>>>>>> 315f75e7
 import { useCallback, useContext, useEffect, useRef } from "react";
 import { useSelector } from "react-redux";
 import { VSC_THEME_COLOR_VARS } from "../components";
@@ -19,16 +15,9 @@
 } from "../redux/slices/stateSlice";
 import { AppDispatch, RootState } from "../redux/store";
 
-<<<<<<< HEAD
 import { streamResponseThunk } from "../redux/thunks/streamResponse";
 import { isJetBrains } from "../util";
 import { setLocalStorage } from "../util/localStorage";
-=======
-import { isJetBrains } from "../util";
-import { setLocalStorage } from "../util/localStorage";
-import useChatHandler from "./useChatHandler";
-import { useWebviewListener } from "./useWebviewListener";
->>>>>>> 315f75e7
 import { updateFileSymbolsFromContextItems } from "../util/symbols";
 import { useWebviewListener } from "./useWebviewListener";
 
@@ -141,14 +130,6 @@
     dispatch(updateDocsSuggestions(data));
   });
 
-<<<<<<< HEAD
-  const defaultModelTitle = useSelector(
-    (store: RootState) => store.state.defaultModelTitle,
-  );
-=======
-  const { streamResponse } = useChatHandler(dispatch, ideMessenger);
->>>>>>> 315f75e7
-
   // IDE event listeners
   useWebviewListener(
     "getWebviewHistoryLength",
