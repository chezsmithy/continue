--- conflicted
+++ resolved
@@ -30,11 +30,6 @@
   const nameDelta = toolCallDelta.function?.name ?? "";
   const argsDelta = toolCallDelta.function?.arguments ?? "";
 
-<<<<<<< HEAD
-  // Some models may include the name repeatedly. This doesn't account for an edge case where the name is like "dothisdothis" and it happens to stream name in chunks "dothis" and "dothis" but that's a super edge case
-  const mergedName =
-    currentName === nameDelta ? currentName : currentName + nameDelta;
-=======
   let mergedName = currentName;
   if (nameDelta.startsWith(currentName)) {
     // Case where model progresssively streams name but full name each time e.g. "readFi" -> "readFil" -> "readFile"
@@ -47,7 +42,6 @@
     mergedName = currentName + nameDelta;
   }
 
->>>>>>> 10d74237
   const mergedArgs = currentArgs + argsDelta;
 
   const [_, parsedArgs] = incrementalParseJson(mergedArgs || "{}");
