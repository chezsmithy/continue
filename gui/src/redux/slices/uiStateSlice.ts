import { createSlice, PayloadAction } from "@reduxjs/toolkit";
import { BuiltInToolNames } from "core/tools/builtIn";
import {
  defaultOnboardingCardState,
  OnboardingCardState,
} from "../../components/OnboardingCard";

type ToolSetting =
  | "allowedWithPermission"
  | "allowedWithoutPermission"
  | "disabled";

type UiState = {
  showDialog: boolean;
  dialogMessage: string | JSX.Element | undefined;
  dialogEntryOn: boolean;
  onboardingCard: OnboardingCardState;
  shouldAddFileForEditing: boolean;
  useTools: boolean;
  toolSettings: { [toolName: string]: ToolSetting };
};

export const DEFAULT_TOOL_SETTING: ToolSetting = "allowedWithPermission";

export const uiStateSlice = createSlice({
  name: "uiState",
  initialState: {
    showDialog: false,
    dialogMessage: "",
    dialogEntryOn: false,
    onboardingCard: defaultOnboardingCardState,
    shouldAddFileForEditing: false,

    useTools: false,
    toolSettings: {
      [BuiltInToolNames.CreateNewFile]: "allowedWithPermission",
      [BuiltInToolNames.RunTerminalCommand]: "allowedWithPermission",
      [BuiltInToolNames.ViewSubdirectory]: "allowedWithoutPermission",
      [BuiltInToolNames.ViewRepoMap]: "allowedWithoutPermission",
      [BuiltInToolNames.ExactSearch]: "allowedWithoutPermission",
      [BuiltInToolNames.SearchWeb]: "allowedWithoutPermission",
      [BuiltInToolNames.ViewDiff]: "allowedWithoutPermission",
    },
  } as UiState,
  reducers: {
    setOnboardingCard: (
      state,
      action: PayloadAction<Partial<OnboardingCardState>>,
    ) => {
      state.onboardingCard = { ...state.onboardingCard, ...action.payload };
    },
    setDialogMessage: (
      state,
      action: PayloadAction<UiState["dialogMessage"]>,
    ) => {
      state.dialogMessage = action.payload;
    },
    setDialogEntryOn: (
      state,
      action: PayloadAction<UiState["dialogEntryOn"]>,
    ) => {
      state.dialogEntryOn = action.payload;
    },
    setShowDialog: (state, action: PayloadAction<UiState["showDialog"]>) => {
      state.showDialog = action.payload;
    },
<<<<<<< HEAD
    setShouldAddFileForEditing: (
      state,
      action: PayloadAction<UiState["shouldAddFileForEditing"]>,
    ) => {
      state.shouldAddFileForEditing = action.payload;
    },

    // Tools
    toggleUseTools: (state) => {
      state.useTools = !state.useTools;
    },
    toggleToolSetting: (state, action: PayloadAction<string>) => {
      const setting = state.toolSettings[action.payload];

      switch (setting) {
        case "allowedWithPermission":
          state.toolSettings[action.payload] = "allowedWithoutPermission";
          break;
        case "allowedWithoutPermission":
          state.toolSettings[action.payload] = "disabled";
          break;
        case "disabled":
          state.toolSettings[action.payload] = "allowedWithPermission";
          break;
        default:
          state.toolSettings[action.payload] = DEFAULT_TOOL_SETTING;
          break;
      }
    },
=======
>>>>>>> c241a5a3
  },
});

export const {
  setOnboardingCard,
  setDialogMessage,
  setDialogEntryOn,
  setShowDialog,
<<<<<<< HEAD
  setShouldAddFileForEditing,
  toggleUseTools,
  toggleToolSetting,
=======
>>>>>>> c241a5a3
} = uiStateSlice.actions;

export default uiStateSlice.reducer;<|MERGE_RESOLUTION|>--- conflicted
+++ resolved
@@ -64,14 +64,6 @@
     setShowDialog: (state, action: PayloadAction<UiState["showDialog"]>) => {
       state.showDialog = action.payload;
     },
-<<<<<<< HEAD
-    setShouldAddFileForEditing: (
-      state,
-      action: PayloadAction<UiState["shouldAddFileForEditing"]>,
-    ) => {
-      state.shouldAddFileForEditing = action.payload;
-    },
-
     // Tools
     toggleUseTools: (state) => {
       state.useTools = !state.useTools;
@@ -94,8 +86,6 @@
           break;
       }
     },
-=======
->>>>>>> c241a5a3
   },
 });
 
@@ -104,12 +94,8 @@
   setDialogMessage,
   setDialogEntryOn,
   setShowDialog,
-<<<<<<< HEAD
-  setShouldAddFileForEditing,
   toggleUseTools,
   toggleToolSetting,
-=======
->>>>>>> c241a5a3
 } = uiStateSlice.actions;
 
 export default uiStateSlice.reducer;