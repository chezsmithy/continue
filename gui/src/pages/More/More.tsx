--- conflicted
+++ resolved
@@ -57,21 +57,10 @@
           )}
         </div>
 
-<<<<<<< HEAD
-=======
-        <div className="flex flex-col py-5">
-          <DocsIndexingStatuses />
-        </div>
-
-        <div className="flex flex-col py-5">
-          <RulesPreview />
-        </div>
-
         <div className="flex flex-col py-5">
           <MCPServersPreview />
         </div>
 
->>>>>>> 4c030c1a
         <div className="py-5">
           <h3 className="mb-4 mt-0 text-xl">Help center</h3>
           <div className="-mx-4 flex flex-col">
