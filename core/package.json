{
  "name": "@continuedev/core",
  "version": "1.1.0",
  "description": "The Continue Core contains functionality that can be shared across web, VS Code, or Node.js",
  "scripts": {
    "test": "cross-env NODE_OPTIONS=--experimental-vm-modules jest",
    "test:coverage": "cross-env NODE_OPTIONS=--experimental-vm-modules jest --coverage && open ./coverage/lcov-report/index.html",
    "tsc:check": "tsc -p ./ --noEmit",
    "build:npm": "tsc -p ./tsconfig.npm.json",
    "lint": "eslint . --ext ts",
    "lint:fix": "eslint . --ext ts --fix"
  },
  "type": "module",
  "author": "Continue Dev, Inc",
  "license": "Apache-2.0",
  "devDependencies": {
    "@babel/preset-env": "^7.24.7",
    "@biomejs/biome": "1.6.4",
    "@google/generative-ai": "^0.11.4",
    "@types/diff": "^7.0.1",
    "@types/follow-redirects": "^1.14.4",
    "@types/jest": "^29.5.12",
    "@types/jquery": "^3.5.29",
    "@types/jsdom": "^21.1.6",
    "@types/json-schema": "^7.0.15",
    "@types/mozilla-readability": "^0.2.1",
    "@types/mustache": "^4.2.5",
    "@types/node-fetch": "^2.6.11",
    "@types/pg": "^8.11.6",
    "@types/plist": "^3.0.5",
    "@types/request": "^2.48.12",
    "@types/tar": "^6.1.13",
    "@types/uuid": "^9.0.7",
    "@types/win-ca": "^3.5.4",
    "cross-env": "^7.0.3",
    "esbuild": "0.17.19",
    "eslint": "^8",
    "jest": "^29.7.0",
    "jest-environment-jsdom": "^29.7.0",
    "myers-diff": "^2.1.0",
    "onnxruntime-common": "1.14.0",
    "onnxruntime-web": "1.14.0",
    "ts-jest": "^29.1.1",
    "typescript": "^5.6.3"
  },
  "dependencies": {
    "@aws-sdk/client-bedrock-runtime": "^3.779.0",
    "@aws-sdk/client-sagemaker-runtime": "^3.777.0",
    "@aws-sdk/credential-providers": "^3.778.0",
    "@continuedev/config-types": "^1.0.13",
    "@continuedev/config-yaml": "file:../packages/config-yaml",
    "@continuedev/fetch": "^1.0.10",
    "@continuedev/llm-info": "^1.0.8",
<<<<<<< HEAD
    "@continuedev/openai-adapters": "^1.0.19",
    "@modelcontextprotocol/sdk": "^1.11.4",
=======
    "@continuedev/openai-adapters": "^1.0.25",
    "@modelcontextprotocol/sdk": "^1.12.0",
>>>>>>> c04ea421
    "@mozilla/readability": "^0.5.0",
    "@octokit/rest": "^20.1.1",
    "@typescript-eslint/eslint-plugin": "^7.8.0",
    "@xenova/transformers": "2.14.0",
    "adf-to-md": "^1.1.0",
    "async-mutex": "^0.5.0",
    "axios": "^1.6.7",
    "cheerio": "^1.0.0-rc.12",
    "commander": "^12.0.0",
    "comment-json": "^4.2.3",
    "dbinfoz": "^0.14.0",
    "diff": "^7.0.0",
    "dotenv": "^16.4.5",
    "fastest-levenshtein": "^1.0.16",
    "filtrex": "^3.1.0",
    "follow-redirects": "^1.15.5",
    "google-auth-library": "^9.14.2",
    "handlebars": "^4.7.8",
    "http-proxy-agent": "^7.0.1",
    "https-proxy-agent": "^7.0.3",
    "ignore": "^5.3.1",
    "is-localhost-ip": "^2.0.0",
    "jinja-js": "0.1.8",
    "js-tiktoken": "^1.0.8",
    "jsdom": "^24.0.0",
    "launchdarkly-node-client-sdk": "^3.2.0",
    "llm-code-highlighter": "^0.0.14",
    "lru-cache": "^11.0.2",
    "mac-ca": "^3.1.0",
    "node-fetch": "^3.3.2",
    "node-html-markdown": "^1.3.0",
    "ollama": "^0.4.6",
    "onnxruntime-node": "1.14.0",
    "openai": "^4.76.0",
    "p-limit": "^6.1.0",
    "partial-json": "^0.1.7",
    "pg": "^8.11.3",
    "plist": "^3.1.0",
    "posthog-node": "^3.6.3",
    "puppeteer": "^22.4.0",
    "puppeteer-chromium-resolver": "^23.0.0",
    "quick-lru": "^7.0.0",
    "replicate": "^0.26.0",
    "request": "^2.88.2",
    "socket.io-client": "^4.7.3",
    "sqlite": "^5.1.1",
    "sqlite3": "^5.1.7",
    "system-ca": "^1.0.3",
    "tar": "^7.4.3",
    "tree-sitter-wasms": "^0.1.11",
    "uuid": "^9.0.1",
    "vectordb": "^0.4.20",
    "web-tree-sitter": "^0.21.0",
    "win-ca": "^3.5.1",
    "wink-nlp-utils": "^2.1.0",
    "winston": "^3.17.0",
    "workerpool": "^9.1.3",
    "yaml": "^2.4.2",
    "zod": "^3.24.2"
  },
  "engine-strict": true,
  "engines": {
    "node": ">=20.19.0"
  }
}<|MERGE_RESOLUTION|>--- conflicted
+++ resolved
@@ -51,13 +51,8 @@
     "@continuedev/config-yaml": "file:../packages/config-yaml",
     "@continuedev/fetch": "^1.0.10",
     "@continuedev/llm-info": "^1.0.8",
-<<<<<<< HEAD
-    "@continuedev/openai-adapters": "^1.0.19",
-    "@modelcontextprotocol/sdk": "^1.11.4",
-=======
     "@continuedev/openai-adapters": "^1.0.25",
     "@modelcontextprotocol/sdk": "^1.12.0",
->>>>>>> c04ea421
     "@mozilla/readability": "^0.5.0",
     "@octokit/rest": "^20.1.1",
     "@typescript-eslint/eslint-plugin": "^7.8.0",
