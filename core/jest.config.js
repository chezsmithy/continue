import path from "path";
import { fileURLToPath } from "url";

export default {
  transform: {
    "^.+\\.(ts|js)$": ["ts-jest", { useESM: true, useIsolatedModules: true }],
  },
  moduleNameMapper: {
    "^(\\.{1,2}/.*)\\.js$": "$1",
    "^uuid$": "uuid", // https://stackoverflow.com/a/73626360
    "^@azure/(.*)$": "<rootDir>/node_modules/@azure/$1",
    "^mssql$": "<rootDir>/node_modules/mssql",
  },
  extensionsToTreatAsEsm: [".ts"],
  preset: "ts-jest/presets/default-esm",
  testTimeout: 10000,
  testEnvironment: "node",
  globals: {
    __dirname: path.dirname(fileURLToPath(import.meta.url)),
    __filename: path.resolve(fileURLToPath(import.meta.url)),
  },
  // collectCoverage: true,
  collectCoverageFrom: [
    "**/*.{js,ts}", // Adjust this pattern to match files you want coverage for
    "!**/node_modules/**", // Exclude node_modules
    "!**/vendor/**",
    // "!**/autocomplete/context/root-path-context/test/files/**",
  ],
  globalSetup: "<rootDir>/test/jest.global-setup.ts",
  setupFilesAfterEnv: ["<rootDir>/test/jest.setup-after-env.js"],
  maxWorkers: 1, // equivalent to CLI --runInBand
<<<<<<< HEAD
  // modulePathIgnorePatterns: [
  //   "<rootDir>/config/yaml/LocalPlatformClient.test.ts",
  // ],
  testPathIgnorePatterns: [
    "<rootDir>/config/",
    "<rootDir>/autocomplete/",
    "<rootDir>/context/",
  ],
=======
  testMatch: ["**/*.test.ts"],
>>>>>>> 43405bce
};<|MERGE_RESOLUTION|>--- conflicted
+++ resolved
@@ -29,16 +29,5 @@
   globalSetup: "<rootDir>/test/jest.global-setup.ts",
   setupFilesAfterEnv: ["<rootDir>/test/jest.setup-after-env.js"],
   maxWorkers: 1, // equivalent to CLI --runInBand
-<<<<<<< HEAD
-  // modulePathIgnorePatterns: [
-  //   "<rootDir>/config/yaml/LocalPlatformClient.test.ts",
-  // ],
-  testPathIgnorePatterns: [
-    "<rootDir>/config/",
-    "<rootDir>/autocomplete/",
-    "<rootDir>/context/",
-  ],
-=======
   testMatch: ["**/*.test.ts"],
->>>>>>> 43405bce
 };