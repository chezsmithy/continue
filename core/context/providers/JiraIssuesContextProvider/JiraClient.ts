<<<<<<< HEAD
import type { RequestOptions } from "../../..";
import { fetchwithRequestOptions } from "../../../util/fetchWithOptions";
=======
import { RequestOptions } from "../../..";
>>>>>>> 3c954dd8
const { convert: adf2md } = require("adf-to-md");

interface JiraClientOptions {
  domain: string;
  username: string;
  password: string;
  issueQuery?: string;
  apiVersion?: string;
  requestOptions?: RequestOptions;
}

interface JiraComment {
  id: string;
  created: string;
  updated: string;
  author: {
    emailAddress: string;
    displayName: string;
  };
  body: object | string;
}

interface JiraIssue {
  id: string;
  key: string;
  fields: {
    summary: string;
    description: object | string;
    comment: {
      total: number;
      comments: Array<JiraComment>;
    };
  };
}

interface QueryResult {
  id: string;
  key: string;
  summary: string;
}

interface QueryResults {
  issues: JiraIssue[];
}

export interface Comment {
  created: string;
  updated: string;
  author: {
    emailAddress: string;
    displayName: string;
  };
  body: string;
}

export interface Issue {
  key: string;
  summary: string;
  description?: string;
  comments: Array<Comment>;
}

export class JiraClient {
  private readonly options: Required<JiraClientOptions>;
  private baseUrl: string;
  private authHeader;
  constructor(options: JiraClientOptions) {
    this.options = {
      issueQuery:
        "assignee = currentUser() AND resolution = Unresolved order by updated DESC",
      apiVersion: "3",
      requestOptions: {},
      ...options,
    };
    this.baseUrl = `https://${this.options.domain}/rest/api/${this.options.apiVersion}`;
    this.authHeader = this.options.username
      ? {
          Authorization: `Basic ${btoa(
            `${this.options.username}:${this.options.password}`,
          )}`,
        }
      : {
          Authorization: `Bearer ${this.options.password}`,
        };
  }

  async issue(
    issueId: string,
    customFetch: (url: string | URL, init: any) => Promise<any>,
  ): Promise<Issue> {
    const result = {} as Issue;

    const response = await customFetch(
      new URL(
<<<<<<< HEAD
        `${this.baseUrl}/issue/${issueId}?fields=description,comment,summary`,
=======
        this.baseUrl + `/issue/${issueId}?fields=description,comment,summary`,
>>>>>>> 3c954dd8
      ),
      {
        method: "GET",
        headers: {
          "Content-Type": "application/json",
          ...this.authHeader,
        },
      },
<<<<<<< HEAD
      this.options.requestOptions,
=======
>>>>>>> 3c954dd8
    );

    const issue = (await response.json()) as any;

    result.key = issue.key;
    result.summary = issue.fields.summary;

    if (typeof issue.fields.description === "string") {
      result.description = issue.fields.description;
    } else if (issue.fields.description) {
      result.description = adf2md(issue.fields.description).result;
    } else {
      result.description = "";
    }

    result.comments =
      issue.fields.comment?.comments?.map((comment: any) => {
        const body =
          typeof comment.body === "string"
            ? comment.body
            : adf2md(comment.body).result;

        return {
          body,
          author: comment.author,
          created: comment.created,
          updated: comment.updated,
        };
      }) ?? [];

    return result;
  }

  async listIssues(
    customFetch: (url: string | URL, init: any) => Promise<any>,
  ): Promise<Array<QueryResult>> {
    const response = await customFetch(
      new URL(
<<<<<<< HEAD
        `${this.baseUrl}/search?fields=summary&jql=${
          this.options.issueQuery ??
          "assignee = currentUser() AND resolution = Unresolved order by updated DESC"
        }`,
=======
        this.baseUrl +
          `/search?fields=summary&jql=${
            this.options.issueQuery ??
            `assignee = currentUser() AND resolution = Unresolved order by updated DESC`
          }`,
>>>>>>> 3c954dd8
      ),
      {
        method: "GET",
        headers: {
          "Content-Type": "application/json",
          ...this.authHeader,
        },
      },
<<<<<<< HEAD
      this.options.requestOptions,
=======
>>>>>>> 3c954dd8
    );

    if (response.status !== 200) {
      console.warn(
        "Unable to get jira tickets. Response code from API is",
        response.status,
      );
      return Promise.resolve([]);
    }

    const data = (await response.json()) as any;

    return (
      data.issues?.map((issue: any) => ({
        id: issue.id,
        key: issue.key,
        summary: issue.fields.summary,
      })) ?? []
    );
  }
}<|MERGE_RESOLUTION|>--- conflicted
+++ resolved
@@ -1,9 +1,4 @@
-<<<<<<< HEAD
 import type { RequestOptions } from "../../..";
-import { fetchwithRequestOptions } from "../../../util/fetchWithOptions";
-=======
-import { RequestOptions } from "../../..";
->>>>>>> 3c954dd8
 const { convert: adf2md } = require("adf-to-md");
 
 interface JiraClientOptions {
@@ -98,11 +93,7 @@
 
     const response = await customFetch(
       new URL(
-<<<<<<< HEAD
-        `${this.baseUrl}/issue/${issueId}?fields=description,comment,summary`,
-=======
         this.baseUrl + `/issue/${issueId}?fields=description,comment,summary`,
->>>>>>> 3c954dd8
       ),
       {
         method: "GET",
@@ -111,10 +102,6 @@
           ...this.authHeader,
         },
       },
-<<<<<<< HEAD
-      this.options.requestOptions,
-=======
->>>>>>> 3c954dd8
     );
 
     const issue = (await response.json()) as any;
@@ -153,18 +140,11 @@
   ): Promise<Array<QueryResult>> {
     const response = await customFetch(
       new URL(
-<<<<<<< HEAD
-        `${this.baseUrl}/search?fields=summary&jql=${
-          this.options.issueQuery ??
-          "assignee = currentUser() AND resolution = Unresolved order by updated DESC"
-        }`,
-=======
         this.baseUrl +
           `/search?fields=summary&jql=${
             this.options.issueQuery ??
             `assignee = currentUser() AND resolution = Unresolved order by updated DESC`
           }`,
->>>>>>> 3c954dd8
       ),
       {
         method: "GET",
@@ -173,10 +153,6 @@
           ...this.authHeader,
         },
       },
-<<<<<<< HEAD
-      this.options.requestOptions,
-=======
->>>>>>> 3c954dd8
     );
 
     if (response.status !== 200) {
