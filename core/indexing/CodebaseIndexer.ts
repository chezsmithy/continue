import * as fs from "fs/promises";

import { ConfigHandler } from "../config/ConfigHandler.js";
import {
<<<<<<< HEAD
  ContextIndexingType,
=======
  ContinueConfig,
>>>>>>> c9e15ddf
  IDE,
  IndexingProgressUpdate,
  IndexTag,
} from "../index.js";
import type { FromCoreProtocol, ToCoreProtocol } from "../protocol";
import type { IMessenger } from "../protocol/messenger";
import { extractMinimalStackTraceInfo } from "../util/extractMinimalStackTraceInfo.js";
import { getIndexSqlitePath, getLanceDbPath } from "../util/paths.js";
import { Telemetry } from "../util/posthog.js";
import { findUriInDirs, getUriPathBasename } from "../util/uri.js";

import { ConfigResult } from "@continuedev/config-yaml";
import CodebaseContextProvider from "../context/providers/CodebaseContextProvider.js";
import { ContinueServerClient } from "../continueServer/stubs/client";
import { LLMError } from "../llm/index.js";
import { getRootCause } from "../util/errors.js";
import { ChunkCodebaseIndex } from "./chunk/ChunkCodebaseIndex.js";
import { CodeSnippetsCodebaseIndex } from "./CodeSnippetsIndex.js";
import { embedModelsAreEqual } from "./docs/DocsService.js";
import { FullTextSearchCodebaseIndex } from "./FullTextSearchCodebaseIndex.js";
import { LanceDbIndex } from "./LanceDbIndex.js";
import { getComputeDeleteAddRemove, IndexLock } from "./refreshIndex.js";
import {
  CodebaseIndex,
  IndexResultType,
  PathAndCacheKey,
  RefreshIndexResults,
} from "./types.js";
import { walkDirAsync } from "./walkDir.js";

export class PauseToken {
  constructor(private _paused: boolean) {}

  set paused(value: boolean) {
    this._paused = value;
  }

  get paused(): boolean {
    return this._paused;
  }
}

export class CodebaseIndexer {
  /**
   * We batch for two reasons:
   * - To limit memory usage for indexes that perform computations locally, e.g. FTS
   * - To make as few requests as possible to the embeddings providers
   */
  filesPerBatch = 200;
  // We normally allow this to run in the background,
  // and only need to `await` it for tests.
  public initPromise: Promise<void>;
  private config!: ContinueConfig;
  private indexingCancellationController: AbortController | undefined;
  private codebaseIndexingState: IndexingProgressUpdate;
  private readonly pauseToken: PauseToken;

  private getUserFriendlyIndexName(artifactId: string): string {
    if (artifactId === FullTextSearchCodebaseIndex.artifactId)
      return "Full text search";
    if (artifactId === CodeSnippetsCodebaseIndex.artifactId)
      return "Code snippets";
    if (artifactId === ChunkCodebaseIndex.artifactId) return "Chunking";
    if (artifactId.startsWith("vectordb")) return "Embedding";
    return artifactId; // fallback to original
  }

  // Note that we exclude certain Sqlite errors that we do not want to clear the indexes on,
  // e.g. a `SQLITE_BUSY` error.
  errorsRegexesToClearIndexesOn = [
    /Invalid argument error: Values length (d+) is less than the length ((d+)) multiplied by the value size (d+)/,
    /SQLITE_CONSTRAINT/,
    /SQLITE_ERROR/,
    /SQLITE_CORRUPT/,
    /SQLITE_IOERR/,
    /SQLITE_FULL/,
  ];

  constructor(
    private readonly configHandler: ConfigHandler,
    protected readonly ide: IDE,
    private readonly messenger?: IMessenger<ToCoreProtocol, FromCoreProtocol>,
    initialPaused: boolean = false,
  ) {
    this.codebaseIndexingState = {
      status: "loading",
      desc: "loading",
      progress: 0,
    };

    // Initialize pause token
    this.pauseToken = new PauseToken(initialPaused);

    this.initPromise = this.init(configHandler);
  }

  // Initialization - load config and attach config listener
  private async init(configHandler: ConfigHandler) {
    const result = await configHandler.loadConfig();
    await this.handleConfigUpdate(result);
    configHandler.onConfigUpdate(
      this.handleConfigUpdate.bind(this) as (arg: any) => void,
    );
  }

  set paused(value: boolean) {
    this.pauseToken.paused = value;
  }

  get paused(): boolean {
    return this.pauseToken.paused;
  }

  async clearIndexes() {
    const sqliteFilepath = getIndexSqlitePath();
    const lanceDbFolder = getLanceDbPath();

    try {
      await fs.unlink(sqliteFilepath);
    } catch (error) {
      console.error(`Error deleting ${sqliteFilepath} folder: ${error}`);
    }

    try {
      await fs.rm(lanceDbFolder, { recursive: true, force: true });
    } catch (error) {
      console.error(`Error deleting ${lanceDbFolder}: ${error}`);
    }
  }

  protected async getIndexesToBuild(): Promise<CodebaseIndex[]> {
    const { config } = await this.configHandler.loadConfig();
    if (!config) {
      return [];
    }

    const embeddingsModel = config.selectedModelByRole.embed;
    if (!embeddingsModel) {
      return [];
    }

    const ideSettings = await this.ide.getIdeSettings();
    if (!ideSettings) {
      return [];
    }
    const continueServerClient = new ContinueServerClient(
      ideSettings.remoteConfigServerUrl,
      ideSettings.userToken,
    );
    if (!continueServerClient) {
      return [];
    }

    const indexTypesToBuild = new Set( // use set to remove duplicates
      config.contextProviders
        .map((provider) => provider.description.dependsOnIndexing)
        .filter((indexType) => Array.isArray(indexType)) // remove undefined indexTypes
        .flat(),
    );

    const indexTypeToIndexerMapping: Record<
      ContextIndexingType,
      () => Promise<CodebaseIndex | null>
    > = {
      chunk: async () =>
        new ChunkCodebaseIndex(
          this.ide.readFile.bind(this.ide),
          continueServerClient,
          embeddingsModel.maxEmbeddingChunkSize,
        ),
      codeSnippets: async () => new CodeSnippetsCodebaseIndex(this.ide),
      fullTextSearch: async () => new FullTextSearchCodebaseIndex(),
      embeddings: async () => {
        const lanceDbIndex = await LanceDbIndex.create(
          embeddingsModel,
          this.ide.readFile.bind(this.ide),
        );
        return lanceDbIndex;
      },
    };

    const indexes: CodebaseIndex[] = [];
    // not parallelizing to avoid race conditions in sqlite
    for (const indexType of indexTypesToBuild) {
      if (indexType && indexType in indexTypeToIndexerMapping) {
        const index = await indexTypeToIndexerMapping[indexType]();
        if (index) {
          indexes.push(index);
        }
      }
    }

    return indexes;
  }

  private totalIndexOps(results: RefreshIndexResults): number {
    return (
      results.compute.length +
      results.del.length +
      results.addTag.length +
      results.removeTag.length
    );
  }

  private singleFileIndexOps(
    results: RefreshIndexResults,
    lastUpdated: PathAndCacheKey[],
    filePath: string,
  ): [RefreshIndexResults, PathAndCacheKey[]] {
    const filterFn = (item: PathAndCacheKey) => item.path === filePath;
    const compute = results.compute.filter(filterFn);
    const del = results.del.filter(filterFn);
    const addTag = results.addTag.filter(filterFn);
    const removeTag = results.removeTag.filter(filterFn);
    const newResults = {
      compute,
      del,
      addTag,
      removeTag,
    };
    const newLastUpdated = lastUpdated.filter(filterFn);
    return [newResults, newLastUpdated];
  }

  public async refreshFile(
    file: string,
    workspaceDirs: string[],
  ): Promise<void> {
    if (this.pauseToken.paused) {
      // FIXME: by returning here, there is a chance that while paused a file is modified and
      // then after unpausing the file is not reindexed
      return;
    }
    const { foundInDir } = findUriInDirs(file, workspaceDirs);
    if (!foundInDir) {
      return;
    }
    const branch = await this.ide.getBranch(foundInDir);
    const repoName = await this.ide.getRepoName(foundInDir);
    const indexesToBuild = await this.getIndexesToBuild();
    const stats = await this.ide.getFileStats([file]);
    const filePath = Object.keys(stats)[0];
    for (const index of indexesToBuild) {
      const tag = {
        directory: foundInDir,
        branch,
        artifactId: index.artifactId,
      };
      const [fullResults, fullLastUpdated, markComplete] =
        await getComputeDeleteAddRemove(
          tag,
          { ...stats },
          (filepath) => this.ide.readFile(filepath),
          repoName,
        );

      const [results, lastUpdated] = this.singleFileIndexOps(
        fullResults,
        fullLastUpdated,
        filePath,
      );
      // Don't update if nothing to update. Some of the indices might do unnecessary setup work
      if (this.totalIndexOps(results) + lastUpdated.length === 0) {
        continue;
      }

      for await (const _ of index.update(
        tag,
        results,
        markComplete,
        repoName,
      )) {
      }
    }
  }

  private async *refreshFiles(
    files: string[],
  ): AsyncGenerator<IndexingProgressUpdate> {
    let progress = 0;
    if (files.length === 0) {
      yield {
        progress: 1,
        desc: "Indexing Complete",
        status: "done",
      };
    }

    const workspaceDirs = await this.ide.getWorkspaceDirs();

    const progressPer = 1 / files.length;
    try {
      for (const file of files) {
        yield {
          progress,
          desc: `Indexing file ${file}...`,
          status: "indexing",
        };
        await this.refreshFile(file, workspaceDirs);

        progress += progressPer;

        if (this.pauseToken.paused) {
          yield* this.yieldUpdateAndPause();
        }
      }

      yield {
        progress: 1,
        desc: "Indexing Complete",
        status: "done",
      };
    } catch (err) {
      yield this.handleErrorAndGetProgressUpdate(err);
    }
  }

  async *refreshDirs(
    dirs: string[],
    abortSignal: AbortSignal,
  ): AsyncGenerator<IndexingProgressUpdate> {
    let progress = 0;

    if (dirs.length === 0) {
      yield {
        progress: 1,
        desc: "Nothing to index",
        status: "done",
      };
      return;
    }

    const { config } = await this.configHandler.loadConfig();
    if (!config) {
      return;
    }
    if (config.disableIndexing) {
      yield {
        progress,
        desc: "Indexing is disabled in config.json",
        status: "disabled",
      };
      return;
    } else {
      yield {
        progress,
        desc: "Starting indexing",
        status: "loading",
      };
    }

    // Wait until Git Extension has loaded to report progress
    // so we don't appear stuck at 0% while waiting
    await this.ide.getRepoName(dirs[0]);

    yield {
      progress,
      desc: "Starting indexing...",
      status: "loading",
    };
    const beginTime = Date.now();
    let collectedWarnings: string[] = [];

    for (const directory of dirs) {
      const dirBasename = getUriPathBasename(directory);
      yield {
        progress,
        desc: `Discovering files in ${dirBasename}...`,
        status: "indexing",
      };
      const directoryFiles = [];
      for await (const p of walkDirAsync(directory, this.ide, {
        source: "codebase indexing: refresh dirs",
      })) {
        directoryFiles.push(p);
        if (abortSignal.aborted) {
          yield {
            progress: 0,
            desc: "Indexing cancelled",
            status: "cancelled",
          };
          return;
        }
        if (this.pauseToken.paused) {
          yield* this.yieldUpdateAndPause();
        }
      }

      const branch = await this.ide.getBranch(directory);
      const repoName = await this.ide.getRepoName(directory);
      let nextLogThreshold = 0;

      for await (const updateDesc of this.indexFiles(
        directory,
        directoryFiles,
        branch,
        repoName,
      )) {
        // Handle pausing in this loop because it's the only one really taking time
        if (abortSignal.aborted) {
          yield {
            progress: 0,
            desc: "Indexing cancelled",
            status: "cancelled",
          };
          return;
        }
        if (this.pauseToken.paused) {
          yield* this.yieldUpdateAndPause();
        }

        // Collect warnings from indexFiles
        if (updateDesc.warnings && updateDesc.warnings.length > 0) {
          collectedWarnings = [...updateDesc.warnings];
        }

        yield updateDesc;
        if (updateDesc.progress >= nextLogThreshold) {
          // log progress every 2.5%
          nextLogThreshold += 0.025;
          this.logProgress(
            beginTime,
            Math.floor(directoryFiles.length * updateDesc.progress),
            updateDesc.progress,
          );
        }
      }
    }

    // Final completion message with preserved warnings
    yield {
      progress: 1,
      desc:
        collectedWarnings.length > 0
          ? `Indexing completed with ${collectedWarnings.length} warning(s)`
          : "Indexing Complete",
      status: "done",
      warnings: collectedWarnings.length > 0 ? collectedWarnings : undefined,
    };
    this.logProgress(beginTime, 0, 1);
  }

  private handleErrorAndGetProgressUpdate(
    err: unknown,
  ): IndexingProgressUpdate {
    console.log("error when indexing: ", err);
    if (err instanceof Error) {
      const cause = getRootCause(err);
      if (cause instanceof LLMError) {
        throw cause;
      }
      return this.errorToProgressUpdate(err);
    }
    return {
      progress: 0,
      desc: `Indexing failed: ${err}`,
      status: "failed",
      debugInfo: extractMinimalStackTraceInfo((err as any)?.stack),
    };
  }

  private errorToProgressUpdate(err: Error): IndexingProgressUpdate {
    const cause = getRootCause(err);
    let errMsg: string = `${cause}`;
    let shouldClearIndexes = false;

    // Check if any of the error regexes match
    for (const regexStr of this.errorsRegexesToClearIndexesOn) {
      const regex = new RegExp(regexStr);
      const match = err.message.match(regex);

      if (match !== null) {
        shouldClearIndexes = true;
        break;
      }
    }

    return {
      progress: 0,
      desc: errMsg,
      status: "failed",
      shouldClearIndexes,
      debugInfo: extractMinimalStackTraceInfo(err.stack),
    };
  }

  private logProgress(
    beginTime: number,
    completedFileCount: number,
    progress: number,
  ) {
    const timeTaken = Date.now() - beginTime;
    const seconds = Math.round(timeTaken / 1000);
    const progressPercentage = (progress * 100).toFixed(1);
    const filesPerSec = (completedFileCount / seconds).toFixed(2);
    // console.debug(
    //   `Indexing: ${progressPercentage}% complete, elapsed time: ${seconds}s, ${filesPerSec} file/sec`,
    // );
  }

  private async *yieldUpdateAndPause(): AsyncGenerator<IndexingProgressUpdate> {
    yield {
      progress: 0,
      desc: "Indexing Paused",
      status: "paused",
    };
    while (this.pauseToken.paused) {
      await new Promise((resolve) => setTimeout(resolve, 100));
    }
  }

  /*
   * Enables the indexing operation to be completed in batches, this is important in large
   * repositories where indexing can quickly use up all the memory available
   */
  private *batchRefreshIndexResults(
    results: RefreshIndexResults,
  ): Generator<RefreshIndexResults> {
    let curPos = 0;
    while (
      curPos < results.compute.length ||
      curPos < results.del.length ||
      curPos < results.addTag.length ||
      curPos < results.removeTag.length
    ) {
      yield {
        compute: results.compute.slice(curPos, curPos + this.filesPerBatch),
        del: results.del.slice(curPos, curPos + this.filesPerBatch),
        addTag: results.addTag.slice(curPos, curPos + this.filesPerBatch),
        removeTag: results.removeTag.slice(curPos, curPos + this.filesPerBatch),
      };
      curPos += this.filesPerBatch;
    }
  }

  private async *indexFiles(
    directory: string,
    files: string[],
    branch: string,
    repoName: string | undefined,
  ): AsyncGenerator<IndexingProgressUpdate> {
    const stats = await this.ide.getFileStats(files);
    const indexesToBuild = await this.getIndexesToBuild();
    let completedIndexCount = 0;
    let progress = 0;
    const warnings: string[] = [];

    for (const codebaseIndex of indexesToBuild) {
      const tag: IndexTag = {
        directory,
        branch,
        artifactId: codebaseIndex.artifactId,
      };
      yield {
        progress: progress,
        desc: `Planning changes for ${codebaseIndex.artifactId} index...`,
        status: "indexing",
        warnings: warnings.length > 0 ? [...warnings] : undefined,
      };

      try {
        const [results, lastUpdated, markComplete] =
          await getComputeDeleteAddRemove(
            tag,
            { ...stats },
            (filepath) => this.ide.readFile(filepath),
            repoName,
          );
        const totalOps = this.totalIndexOps(results);
        let completedOps = 0;

        // Don't update if nothing to update. Some of the indices might do unnecessary setup work
        if (totalOps > 0) {
          for (const subResult of this.batchRefreshIndexResults(results)) {
            try {
              for await (const { desc } of codebaseIndex.update(
                tag,
                subResult,
                markComplete,
                repoName,
              )) {
                yield {
                  progress,
                  desc,
                  status: "indexing",
                  warnings: warnings.length > 0 ? [...warnings] : undefined,
                };
              }
              completedOps +=
                subResult.compute.length +
                subResult.del.length +
                subResult.addTag.length +
                subResult.removeTag.length;
              progress =
                (completedIndexCount + completedOps / totalOps) *
                (1 / indexesToBuild.length);
            } catch (err) {
              // Collect non-fatal errors as warnings and continue
              const warningMsg =
                err instanceof Error ? err.message : String(err);
              const friendlyName = this.getUserFriendlyIndexName(
                codebaseIndex.artifactId,
              );
              warnings.push(`${friendlyName}: ${warningMsg}`);
              console.warn(`${friendlyName}: ${warningMsg}`, err);

              // Complete this batch and continue with next
              completedOps +=
                subResult.compute.length +
                subResult.del.length +
                subResult.addTag.length +
                subResult.removeTag.length;
              progress =
                (completedIndexCount + completedOps / totalOps) *
                (1 / indexesToBuild.length);
            }
          }
        }

        await markComplete(lastUpdated, IndexResultType.UpdateLastUpdated);
        completedIndexCount += 1;
      } catch (err) {
        // Handle errors during planning phase
        const cause = getRootCause(err as Error);
        if (cause instanceof LLMError) {
          // LLM errors are critical, re-throw them
          throw cause;
        }

        // Collect planning errors as warnings and continue to next index
        const errorMsg = err instanceof Error ? err.message : String(err);
        const friendlyName = this.getUserFriendlyIndexName(
          codebaseIndex.artifactId,
        );
        warnings.push(`${friendlyName}: ${errorMsg}`);
        console.warn(
          `Warning during ${codebaseIndex.artifactId} planning:`,
          err,
        );
        completedIndexCount += 1;
        progress = completedIndexCount * (1 / indexesToBuild.length);
      }
    }

    // Final update with any collected warnings
    if (warnings.length > 0) {
      yield {
        progress: 1,
        desc: `Indexing completed with ${warnings.length} warning(s)`,
        status: "done",
        warnings: [...warnings],
      };
    }
  }

  // New methods using messenger directly

  private updateProgress(update: IndexingProgressUpdate) {
    this.codebaseIndexingState = update;
    if (this.messenger) {
      void this.messenger.request("indexProgress", update);
    }
  }

  private async sendIndexingErrorTelemetry(update: IndexingProgressUpdate) {
    console.debug(
      "Indexing failed with error: ",
      update.desc,
      update.debugInfo,
    );
    void Telemetry.capture(
      "indexing_error",
      {
        error: update.desc,
        stack: update.debugInfo,
      },
      false,
    );
  }

  /**
   * We want to prevent sqlite concurrent write errors
   * when there are 2 indexing happening from different windows.
   * We want the other window to wait until the first window's indexing finishes.
   * Incase the first window closes before indexing is finished,
   * we want to unlock the IndexLock by checking the last timestamp.
   */
  private async *waitForDBIndex(): AsyncGenerator<IndexingProgressUpdate> {
    let foundLock = await IndexLock.isLocked();
    while (foundLock?.locked) {
      if ((Date.now() - foundLock.timestamp) / 1000 > 10) {
        console.log(`${foundLock.dirs} is not being indexed... unlocking`);
        await IndexLock.unlock();
        break;
      }
      console.log(`indexing ${foundLock.dirs}`);
      yield {
        progress: 0,
        desc: "",
        status: "waiting",
      };
      await new Promise((resolve) => setTimeout(resolve, 1000));
      foundLock = await IndexLock.isLocked();
    }
  }

  public async refreshCodebaseIndex(paths: string[]) {
    if (this.indexingCancellationController) {
      this.indexingCancellationController.abort();
    }
    this.indexingCancellationController = new AbortController();
    for await (const update of this.waitForDBIndex()) {
      this.updateProgress(update);
    }

    await IndexLock.lock(paths.join(", ")); // acquire the index lock to prevent multiple windows to begin indexing
    const indexLockTimestampUpdateInterval = setInterval(
      () => void IndexLock.updateTimestamp(),
      5_000,
    );

    try {
      for await (const update of this.refreshDirs(
        paths,
        this.indexingCancellationController.signal,
      )) {
        this.updateProgress(update);

        if (update.status === "failed") {
          await this.sendIndexingErrorTelemetry(update);
        }
      }
    } catch (e: any) {
      console.log(`Failed refreshing codebase index directories: ${e}`);
      await this.handleIndexingError(e);
    }

    clearInterval(indexLockTimestampUpdateInterval); // interval will also be cleared when window closes before indexing is finished
    await IndexLock.unlock();

    // Directly refresh submenu items
    if (this.messenger) {
      this.messenger.send("refreshSubmenuItems", {
        providers: "all",
      });
    }
    this.indexingCancellationController = undefined;
  }

  public async refreshCodebaseIndexFiles(files: string[]) {
    // Can be cancelled by codebase index but not vice versa
    if (
      this.indexingCancellationController &&
      !this.indexingCancellationController.signal.aborted
    ) {
      return;
    }
    this.indexingCancellationController = new AbortController();
    try {
      for await (const update of this.refreshFiles(files)) {
        this.updateProgress(update);

        if (update.status === "failed") {
          await this.sendIndexingErrorTelemetry(update);
        }
      }
    } catch (e: any) {
      console.log(`Failed refreshing codebase index files: ${e}`);
      await this.handleIndexingError(e);
    }

    // Directly refresh submenu items
    if (this.messenger) {
      this.messenger.send("refreshSubmenuItems", {
        providers: "all",
      });
    }
    this.indexingCancellationController = undefined;
  }

  public async handleIndexingError(e: any) {
    if (e instanceof LLMError && this.messenger) {
      // Need to report this specific error to the IDE for special handling
      void this.messenger.request("reportError", e);
    }

    // broadcast indexing error
    const updateToSend: IndexingProgressUpdate = {
      progress: 0,
      status: "failed",
      desc: e.message,
    };

    this.updateProgress(updateToSend);
    void this.sendIndexingErrorTelemetry(updateToSend);
  }

  public get currentIndexingState(): IndexingProgressUpdate {
    return this.codebaseIndexingState;
  }

  private hasCodebaseContextProvider() {
    return !!this.config.contextProviders?.some(
      (provider) =>
        provider.description.title ===
        CodebaseContextProvider.description.title,
    );
  }

  private isIndexingConfigSame(
    config1: ContinueConfig | undefined,
    config2: ContinueConfig,
  ) {
    return embedModelsAreEqual(
      config1?.selectedModelByRole.embed,
      config2.selectedModelByRole.embed,
    );
  }

  private async handleConfigUpdate({
    config: newConfig,
  }: ConfigResult<ContinueConfig>) {
    if (newConfig) {
      const needsReindex = !this.isIndexingConfigSame(this.config, newConfig);

      this.config = newConfig; // IMPORTANT - need to set up top, other methods below use this without passing it in

      // No point in indexing if no codebase context provider
      const hasCodebaseContextProvider = this.hasCodebaseContextProvider();
      if (!hasCodebaseContextProvider) {
        return;
      }

      // Skip codebase indexing if not supported
      // No warning message here because would show on ANY config update
      if (!this.config.selectedModelByRole.embed) {
        return;
      }

      if (needsReindex) {
        const dirs = await this.ide.getWorkspaceDirs();
        await this.refreshCodebaseIndex(dirs);
      }
    }
  }
}<|MERGE_RESOLUTION|>--- conflicted
+++ resolved
@@ -2,11 +2,8 @@
 
 import { ConfigHandler } from "../config/ConfigHandler.js";
 import {
-<<<<<<< HEAD
   ContextIndexingType,
-=======
   ContinueConfig,
->>>>>>> c9e15ddf
   IDE,
   IndexingProgressUpdate,
   IndexTag,
