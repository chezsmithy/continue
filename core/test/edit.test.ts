--- conflicted
+++ resolved
@@ -1,10 +1,6 @@
 import * as dotenv from "dotenv";
-<<<<<<< HEAD
-import type { ContinueSDK } from "..";
-=======
 import fetch from "node-fetch";
 import { ContinueSDK } from "..";
->>>>>>> 3c954dd8
 import EditSlashCommand, { getPromptParts } from "../commands/slash/edit";
 import { contextItemToRangeInFileWithContents } from "../commands/util";
 import FreeTrial from "../llm/llms/FreeTrial";
