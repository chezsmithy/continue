import ignore from "ignore";

import { ToolImpl } from ".";
import { walkDir } from "../../indexing/walkDir";
<<<<<<< HEAD
import { resolveInputPath } from "../../util/pathResolver";
=======
import { resolveRelativePathInDir } from "../../util/ideUtils";
import { ContinueError, ContinueErrorReason } from "../../util/errors";
>>>>>>> dcfb5568

export function resolveLsToolDirPath(dirPath: string | undefined) {
  if (!dirPath || dirPath === ".") {
    return "/";
  }
  // Don't strip leading slash from absolute paths - let the resolver handle it
  if (dirPath.startsWith(".") && !dirPath.startsWith("./")) {
    return dirPath.slice(1);
  }
  return dirPath.replace(/\\/g, "/");
}

const MAX_LS_TOOL_LINES = 200;

export const lsToolImpl: ToolImpl = async (args, extras) => {
  const dirPath = resolveLsToolDirPath(args?.dirPath);
<<<<<<< HEAD
  const resolvedPath = await resolveInputPath(extras.ide, dirPath);
  if (!resolvedPath) {
    throw new Error(
      `Directory ${args.dirPath} not found or is not accessible. You can use absolute paths, relative paths, or paths starting with ~`,
=======
  const uri = await resolveRelativePathInDir(dirPath, extras.ide);
  if (!uri) {
    throw new ContinueError(
      ContinueErrorReason.DirectoryNotFound,
      `Directory ${args.dirPath} not found. Make sure to use forward-slash paths`,
>>>>>>> dcfb5568
    );
  }

  const entries = await walkDir(resolvedPath.uri, extras.ide, {
    returnRelativeUrisPaths: true,
    include: "both",
    recursive: args?.recursive ?? false,
    overrideDefaultIgnores: ignore(), // Show all directories including dist/, build/, etc.
  });

  const lines = entries.slice(0, MAX_LS_TOOL_LINES);

  let content =
    lines.length > 0
      ? lines.join("\n")
      : `No files/folders found in ${resolvedPath.displayPath}`;

  const contextItems = [
    {
      name: "File/folder list",
      description: `Files/folders in ${resolvedPath.displayPath}`,
      content,
    },
  ];

  if (entries.length > MAX_LS_TOOL_LINES) {
    let warningContent = `${entries.length - MAX_LS_TOOL_LINES} ls entries were truncated`;
    if (args?.recursive) {
      warningContent += ". Try using a non-recursive search";
    }
    contextItems.push({
      name: "Truncation warning",
      description: "",
      content: warningContent,
    });
  }

  return contextItems;
};<|MERGE_RESOLUTION|>--- conflicted
+++ resolved
@@ -2,12 +2,8 @@
 
 import { ToolImpl } from ".";
 import { walkDir } from "../../indexing/walkDir";
-<<<<<<< HEAD
 import { resolveInputPath } from "../../util/pathResolver";
-=======
-import { resolveRelativePathInDir } from "../../util/ideUtils";
 import { ContinueError, ContinueErrorReason } from "../../util/errors";
->>>>>>> dcfb5568
 
 export function resolveLsToolDirPath(dirPath: string | undefined) {
   if (!dirPath || dirPath === ".") {
@@ -24,18 +20,11 @@
 
 export const lsToolImpl: ToolImpl = async (args, extras) => {
   const dirPath = resolveLsToolDirPath(args?.dirPath);
-<<<<<<< HEAD
   const resolvedPath = await resolveInputPath(extras.ide, dirPath);
   if (!resolvedPath) {
-    throw new Error(
-      `Directory ${args.dirPath} not found or is not accessible. You can use absolute paths, relative paths, or paths starting with ~`,
-=======
-  const uri = await resolveRelativePathInDir(dirPath, extras.ide);
-  if (!uri) {
     throw new ContinueError(
       ContinueErrorReason.DirectoryNotFound,
-      `Directory ${args.dirPath} not found. Make sure to use forward-slash paths`,
->>>>>>> dcfb5568
+      `Directory ${args.dirPath} not found or is not accessible. You can use absolute paths, relative paths, or paths starting with ~`,
     );
   }
 
