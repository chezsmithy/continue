import { resolveInputPath } from "../../util/pathResolver";
import { getUriPathBasename } from "../../util/uri";

import { ToolImpl } from ".";
import { throwIfFileIsSecurityConcern } from "../../indexing/ignore";
import { getStringArg } from "../parseArgs";
import { throwIfFileExceedsHalfOfContext } from "./readFileLimit";
import { ContinueError, ContinueErrorReason } from "../../util/errors";

export const readFileImpl: ToolImpl = async (args, extras) => {
  const filepath = getStringArg(args, "filepath");

<<<<<<< HEAD
  // Resolve the path first to get the actual path for security check
  const resolvedPath = await resolveInputPath(extras.ide, filepath);
  if (!resolvedPath) {
    throw new Error(
      `File "${filepath}" does not exist or is not accessible. You might want to check the path and try again.`,
=======
  const firstUriMatch = await resolveRelativePathInDir(filepath, extras.ide);
  if (!firstUriMatch) {
    throw new ContinueError(
      ContinueErrorReason.FileNotFound,
      `File "${filepath}" does not exist. You might want to check the path and try again.`,
>>>>>>> dcfb5568
    );
  }

  // Security check on the resolved display path
  throwIfFileIsSecurityConcern(resolvedPath.displayPath);

  const content = await extras.ide.readFile(resolvedPath.uri);

  await throwIfFileExceedsHalfOfContext(
    resolvedPath.displayPath,
    content,
    extras.config.selectedModelByRole.chat,
  );

  return [
    {
      name: getUriPathBasename(resolvedPath.uri),
      description: resolvedPath.displayPath,
      content,
      uri: {
        type: "file",
        value: resolvedPath.uri,
      },
    },
  ];
};<|MERGE_RESOLUTION|>--- conflicted
+++ resolved
@@ -10,19 +10,12 @@
 export const readFileImpl: ToolImpl = async (args, extras) => {
   const filepath = getStringArg(args, "filepath");
 
-<<<<<<< HEAD
   // Resolve the path first to get the actual path for security check
   const resolvedPath = await resolveInputPath(extras.ide, filepath);
   if (!resolvedPath) {
-    throw new Error(
-      `File "${filepath}" does not exist or is not accessible. You might want to check the path and try again.`,
-=======
-  const firstUriMatch = await resolveRelativePathInDir(filepath, extras.ide);
-  if (!firstUriMatch) {
     throw new ContinueError(
       ContinueErrorReason.FileNotFound,
-      `File "${filepath}" does not exist. You might want to check the path and try again.`,
->>>>>>> dcfb5568
+      `File "${filepath}" does not exist or is not accessible. You might want to check the path and try again.`,
     );
   }
 
