--- conflicted
+++ resolved
@@ -1,6 +1,5 @@
 import { ConfigYaml } from "@continuedev/config-yaml";
 
-<<<<<<< HEAD
 export const defaultContextProvidersVsCode: NonNullable<
   ConfigYaml["context"]
 >[number][] = [
@@ -15,8 +14,6 @@
   ConfigYaml["context"]
 >[number][] = [{ provider: "diff" }];
 
-=======
->>>>>>> 1679ebb8
 export const defaultConfig: ConfigYaml = {
   name: "Local Agent",
   version: "1.0.0",
