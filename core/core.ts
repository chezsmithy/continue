import { v4 as uuidv4 } from "uuid";
import type { ContextItemId, IDE, IndexingProgressUpdate } from ".";
import { CompletionProvider } from "./autocomplete/completionProvider";
import { ConfigHandler } from "./config/ConfigHandler";
import {
  setupBestConfig,
  setupLocalConfig,
  setupLocalConfigAfterFreeTrial,
  setupQuickstartConfig,
} from "./config/onboarding";
import { createNewPromptFile } from "./config/promptFile";
import { addModel, addOpenAIKey, deleteModel } from "./config/util";
import { recentlyEditedFilesCache } from "./context/retrieval/recentlyEditedFilesCache";
import { ContinueServerClient } from "./continueServer/stubs/client";
import { getAuthUrlForTokenPage } from "./control-plane/auth/index";
import { ControlPlaneClient } from "./control-plane/client";
import { streamDiffLines } from "./edit/streamDiffLines";
import { CodebaseIndexer, PauseToken } from "./indexing/CodebaseIndexer";
import DocsService from "./indexing/docs/DocsService";
import Ollama from "./llm/llms/Ollama";
import type { FromCoreProtocol, ToCoreProtocol } from "./protocol";
import { GlobalContext } from "./util/GlobalContext";
import { logDevData } from "./util/devdata";
import { DevDataSqliteDb } from "./util/devdataSqlite";
import { fetchwithRequestOptions } from "./util/fetchWithOptions";
import historyManager from "./util/history";
import type { IMessenger, Message } from "./util/messenger";
import { editConfigJson } from "./util/paths";
import { Telemetry } from "./util/posthog";
import { TTS } from "./util/tts";

export class Core {
  // implements IMessenger<ToCoreProtocol, FromCoreProtocol>
  configHandler: ConfigHandler;
  codebaseIndexerPromise: Promise<CodebaseIndexer>;
  completionProvider: CompletionProvider;
  continueServerClientPromise: Promise<ContinueServerClient>;
  indexingState: IndexingProgressUpdate;
  controlPlaneClient: ControlPlaneClient;
  private docsService: DocsService;
  private globalContext = new GlobalContext();

  private readonly indexingPauseToken = new PauseToken(
    this.globalContext.get("indexingPaused") === true,
  );

  private abortedMessageIds: Set<string> = new Set();

  private selectedModelTitle: string | undefined;

  private async config() {
    return this.configHandler.loadConfig();
  }

  private async getSelectedModel() {
    return await this.configHandler.llmFromTitle(this.selectedModelTitle);
  }

  invoke<T extends keyof ToCoreProtocol>(
    messageType: T,
    data: ToCoreProtocol[T][0],
  ): ToCoreProtocol[T][1] {
    return this.messenger.invoke(messageType, data);
  }

  send<T extends keyof FromCoreProtocol>(
    messageType: T,
    data: FromCoreProtocol[T][0],
    messageId?: string,
  ): string {
    return this.messenger.send(messageType, data);
  }

  // TODO: It shouldn't actually need an IDE type, because this can happen
  // through the messenger (it does in the case of any non-VS Code IDEs already)
  constructor(
    private readonly messenger: IMessenger<ToCoreProtocol, FromCoreProtocol>,
    private readonly ide: IDE,
    private readonly onWrite: (text: string) => Promise<void> = async () => {},
  ) {
    this.indexingState = { status: "loading", desc: "loading", progress: 0 };

    const ideSettingsPromise = messenger.request("getIdeSettings", undefined);
    const sessionInfoPromise = messenger.request("getControlPlaneSessionInfo", {
      silent: true,
    });

    this.controlPlaneClient = new ControlPlaneClient(sessionInfoPromise);

    this.configHandler = new ConfigHandler(
      this.ide,
      ideSettingsPromise,
      this.onWrite,
      this.controlPlaneClient,
    );

    this.docsService = DocsService.createSingleton(
      this.configHandler,
      this.ide,
      this.messenger,
    );

    this.configHandler.onConfigUpdate(
      (() => this.messenger.send("configUpdate", undefined)).bind(this),
    );

    this.configHandler.onDidChangeAvailableProfiles((profiles) =>
      this.messenger.send("didChangeAvailableProfiles", { profiles }),
    );

    // Codebase Indexer and ContinueServerClient depend on IdeSettings
    let codebaseIndexerResolve: (_: any) => void | undefined;
    this.codebaseIndexerPromise = new Promise(
      async (resolve) => (codebaseIndexerResolve = resolve),
    );

    let continueServerClientResolve: (_: any) => void | undefined;
    this.continueServerClientPromise = new Promise(
      (resolve) => (continueServerClientResolve = resolve),
    );

    void ideSettingsPromise.then((ideSettings) => {
      const continueServerClient = new ContinueServerClient(
        ideSettings.remoteConfigServerUrl,
        ideSettings.userToken,
      );
      continueServerClientResolve(continueServerClient);

      codebaseIndexerResolve(
        new CodebaseIndexer(
          this.configHandler,
          this.ide,
          this.indexingPauseToken,
          continueServerClient,
        ),
      );

      // Index on initialization
      void this.ide.getWorkspaceDirs().then(async (dirs) => {
        // Respect pauseCodebaseIndexOnStart user settings
        if (ideSettings.pauseCodebaseIndexOnStart) {
          await this.messenger.request("indexProgress", {
            progress: 1,
            desc: "Initial Indexing Skipped",
            status: "paused",
          });
          return;
        }

        void this.refreshCodebaseIndex(dirs);
      });
    });

    const getLlm = async () => {
      const config = await this.configHandler.loadConfig();
      const selected = this.globalContext.get("selectedTabAutocompleteModel");
      return (
        config.tabAutocompleteModels?.find(
          (model) => model.title === selected,
        ) ?? config.tabAutocompleteModels?.[0]
      );
    };
    this.completionProvider = new CompletionProvider(
      this.configHandler,
      ide,
      getLlm,
      (e) => {},
      (..._) => Promise.resolve([]),
    );

    const on = this.messenger.on.bind(this.messenger);

    this.messenger.onError((err) => {
      console.error(err);
      void Telemetry.capture("core_messenger_error", {
        message: err.message,
        stack: err.stack,
      });
      void this.ide.showToast("error", err.message);
    });

    // New
    on("update/modelChange", (msg) => {
      this.selectedModelTitle = msg.data;
    });

    on("update/selectTabAutocompleteModel", async (msg) => {
      this.globalContext.update("selectedTabAutocompleteModel", msg.data);
      void this.configHandler.reloadConfig();
    });

    // Special
    on("abort", (msg) => {
      this.abortedMessageIds.add(msg.messageId);
    });

    on("ping", (msg) => {
      if (msg.data !== "ping") {
        throw new Error("ping message incorrect");
      }
      return "pong";
    });

    // History
    on("history/list", (msg) => {
      return historyManager.list(msg.data);
    });

    on("history/delete", (msg) => {
      historyManager.delete(msg.data.id);
    });

    on("history/load", (msg) => {
      return historyManager.load(msg.data.id);
    });

    on("history/save", (msg) => {
      historyManager.save(msg.data);
    });

    // Dev data
    on("devdata/log", (msg) => {
      logDevData(msg.data.tableName, msg.data.data);
    });

    // Edit config
    on("config/addModel", (msg) => {
      const model = msg.data.model;
      addModel(model, msg.data.role);
      void this.configHandler.reloadConfig();
    });

    on("config/addOpenAiKey", (msg) => {
      addOpenAIKey(msg.data);
      void this.configHandler.reloadConfig();
    });

    on("config/deleteModel", (msg) => {
      deleteModel(msg.data.title);
      void this.configHandler.reloadConfig();
    });

    on("config/newPromptFile", async (msg) => {
      void createNewPromptFile(
        this.ide,
        (await this.config()).experimental?.promptPath,
      );
<<<<<<< HEAD
      this.configHandler.reloadConfig();
=======
      void this.configHandler.reloadConfig();
>>>>>>> c704783d
    });

    on("config/reload", (msg) => {
      void this.configHandler.reloadConfig();
      return this.configHandler.getSerializedConfig();
    });

    on("config/ideSettingsUpdate", (msg) => {
      this.configHandler.updateIdeSettings(msg.data);
    });
    on("config/listProfiles", (msg) => {
      return this.configHandler.listProfiles();
    });

    // Context providers
    on("context/addDocs", async (msg) => {
      let hasFailed = false;

      for await (const result of this.docsService.indexAndAdd(msg.data)) {
        if (result.status === "failed") {
          hasFailed = true;
          break;
        }
      }

      if (hasFailed) {
        void this.ide.showToast("info", `Failed to index ${msg.data.startUrl}`);
      } else {
        void this.ide.showToast(
          "info",
          `Successfully indexed ${msg.data.startUrl}`,
        );
        this.messenger.send("refreshSubmenuItems", undefined);
      }
    });

    on("context/removeDocs", async (msg) => {
      await this.docsService.delete(msg.data.startUrl);
      this.messenger.send("refreshSubmenuItems", undefined);
    });

    on("context/indexDocs", async (msg) => {
      await this.docsService.indexAllDocs(msg.data.reIndex);
      this.messenger.send("refreshSubmenuItems", undefined);
    });

    on("context/loadSubmenuItems", async (msg) => {
      const config = await this.config();
      const items = await config.contextProviders
        ?.find((provider) => provider.description.title === msg.data.title)
        ?.loadSubmenuItems({
          config,
          ide: this.ide,
          fetch: (url, init) =>
            fetchwithRequestOptions(url, init, config.requestOptions),
        });
      return items || [];
    });

    on("context/getContextItems", async (msg) => {
      const { name, query, fullInput, selectedCode } = msg.data;
      const config = await this.config();
      const llm = await this.getSelectedModel();
      const provider = config.contextProviders?.find(
        (provider) => provider.description.title === name,
      );
      if (!provider) {
        return [];
      }

      try {
        const id: ContextItemId = {
          providerTitle: provider.description.title,
          itemId: uuidv4(),
        };

        const items = await provider.getContextItems(query, {
          config,
          llm,
          embeddingsProvider: config.embeddingsProvider,
          fullInput,
          ide,
          selectedCode,
          reranker: config.reranker,
          fetch: (url, init) =>
            fetchwithRequestOptions(url, init, config.requestOptions),
        });

        void Telemetry.capture(
          "useContextProvider",
          {
            name: provider.description.title,
          },
          true,
        );

        return items.map((item) => ({
          ...item,
          id,
        }));
      } catch (e) {
        void this.ide.showToast(
          "error",
          `Error getting context items from ${name}: ${e}`,
        );
        return [];
      }
    });

    on("config/getSerializedProfileInfo", async (msg) => {
      return {
        config: await this.configHandler.getSerializedConfig(),
        profileId: this.configHandler.currentProfile.profileId,
      };
    });

    async function* llmStreamChat(
      configHandler: ConfigHandler,
      abortedMessageIds: Set<string>,
      msg: Message<ToCoreProtocol["llm/streamChat"][0]>,
    ) {
      const config = await configHandler.loadConfig();

      // Stop TTS on new StreamChat
      if (config.experimental?.readResponseTTS) {
        void TTS.kill();
      }

      const model = await configHandler.llmFromTitle(msg.data.title);
      const gen = model.streamChat(
        msg.data.messages,
        msg.data.completionOptions,
      );
      let next = await gen.next();
      while (!next.done) {
        if (abortedMessageIds.has(msg.messageId)) {
          abortedMessageIds.delete(msg.messageId);
          next = await gen.return({
            modelTitle: model.title ?? model.model,
            completion: "",
            prompt: "",
            completionOptions: {
              ...msg.data.completionOptions,
              model: model.model,
            },
          });
          break;
        }
        yield { content: next.value.content };
        next = await gen.next();
      }

      if (config.experimental?.readResponseTTS && "completion" in next.value) {
        void TTS.read(next.value?.completion);
      }

      return { done: true, content: next.value };
    }

    on("llm/streamChat", (msg) =>
      llmStreamChat(this.configHandler, this.abortedMessageIds, msg),
    );

    async function* llmStreamComplete(
      configHandler: ConfigHandler,
      abortedMessageIds: Set<string>,

      msg: Message<ToCoreProtocol["llm/streamComplete"][0]>,
    ) {
      const model = await configHandler.llmFromTitle(msg.data.title);
      const gen = model.streamComplete(
        msg.data.prompt,
        msg.data.completionOptions,
      );
      let next = await gen.next();
      while (!next.done) {
        if (abortedMessageIds.has(msg.messageId)) {
          abortedMessageIds.delete(msg.messageId);
          next = await gen.return({
            modelTitle: model.title ?? model.model,
            completion: "",
            prompt: "",
            completionOptions: {
              ...msg.data.completionOptions,
              model: model.model,
            },
          });
          break;
        }
        yield { content: next.value };
        next = await gen.next();
      }

      return { done: true, content: next.value };
    }

    on("llm/streamComplete", (msg) =>
      llmStreamComplete(this.configHandler, this.abortedMessageIds, msg),
    );

    on("llm/complete", async (msg) => {
      const model = await this.configHandler.llmFromTitle(msg.data.title);
      const completion = await model.complete(
        msg.data.prompt,
        msg.data.completionOptions,
      );
      return completion;
    });
    on("llm/listModels", async (msg) => {
      const config = await this.configHandler.loadConfig();
      const model =
        config.models.find((model) => model.title === msg.data.title) ??
        config.models.find((model) => model.title?.startsWith(msg.data.title));
<<<<<<< HEAD
      if (model) {
        return model.listModels();
      } else {
        if (msg.data.title === "Ollama") {
          try {
            const models = await new Ollama({ model: "" }).listModels();
            return models;
          } catch (e) {
            console.warn(`Error listing Ollama models: ${e}`);
            return undefined;
          }
=======
      try {
        if (model) {
          return model.listModels();
>>>>>>> c704783d
        } else {
          if (msg.data.title === "Ollama") {
            const models = await new Ollama({ model: "" }).listModels();
            return models;
          } else {
            return undefined;
          }
        }
      } catch (e) {
        console.debug(`Error listing Ollama models: ${e}`);
        return undefined;
      }
    });

    // Provide messenger to TTS so it can set GUI active / inactive state
    TTS.messenger = this.messenger;

    on("tts/kill", async () => {
      void TTS.kill();
    });

    async function* runNodeJsSlashCommand(
      configHandler: ConfigHandler,
      abortedMessageIds: Set<string>,
      msg: Message<ToCoreProtocol["command/run"][0]>,
      messenger: IMessenger<ToCoreProtocol, FromCoreProtocol>,
    ) {
      const {
        input,
        history,
        modelTitle,
        slashCommandName,
        contextItems,
        params,
        historyIndex,
        selectedCode,
      } = msg.data;

      const config = await configHandler.loadConfig();
      const llm = await configHandler.llmFromTitle(modelTitle);
      const slashCommand = config.slashCommands?.find(
        (sc) => sc.name === slashCommandName,
      );
      if (!slashCommand) {
        throw new Error(`Unknown slash command ${slashCommandName}`);
      }

      void Telemetry.capture(
        "useSlashCommand",
        {
          name: slashCommandName,
        },
        true,
      );

      const checkActiveInterval = setInterval(() => {
        if (abortedMessageIds.has(msg.messageId)) {
          abortedMessageIds.delete(msg.messageId);
          clearInterval(checkActiveInterval);
        }
      }, 100);

      for await (const content of slashCommand.run({
        input,
        history,
        llm,
        contextItems,
        params,
        ide,
        addContextItem: (item) => {
          void messenger.request("addContextItem", {
            item,
            historyIndex,
          });
        },
        selectedCode,
        config,
        fetch: (url, init) =>
          fetchwithRequestOptions(url, init, config.requestOptions),
      })) {
        if (abortedMessageIds.has(msg.messageId)) {
          abortedMessageIds.delete(msg.messageId);
          break;
        }
        if (content) {
          yield { content };
        }
      }
      clearInterval(checkActiveInterval);
      yield { done: true, content: "" };
    }
    on("command/run", (msg) =>
      runNodeJsSlashCommand(
        this.configHandler,
        this.abortedMessageIds,
        msg,
        this.messenger,
      ),
    );

    // Autocomplete
    on("autocomplete/complete", async (msg) => {
      const outcome =
        await this.completionProvider.provideInlineCompletionItems(
          msg.data,
          undefined,
        );
      return outcome ? [outcome.completion] : [];
    });
    on("autocomplete/accept", async (msg) => {
      this.completionProvider.accept(msg.data.completionId);
    });
    on("autocomplete/cancel", async (msg) => {
      this.completionProvider.cancel();
    });

    async function* streamDiffLinesGenerator(
      configHandler: ConfigHandler,
      abortedMessageIds: Set<string>,
      msg: Message<ToCoreProtocol["streamDiffLines"][0]>,
    ) {
      const data = msg.data;
      const llm = await configHandler.llmFromTitle(msg.data.modelTitle);
      for await (const diffLine of streamDiffLines(
        data.prefix,
        data.highlighted,
        data.suffix,
        llm,
        data.input,
        data.language,
      )) {
        if (abortedMessageIds.has(msg.messageId)) {
          abortedMessageIds.delete(msg.messageId);
          break;
        }
        console.log(diffLine);
        yield { content: diffLine };
      }

      return { done: true };
    }

    on("streamDiffLines", (msg) =>
      streamDiffLinesGenerator(this.configHandler, this.abortedMessageIds, msg),
    );

    on("completeOnboarding", (msg) => {
      const mode = msg.data.mode;

      if (mode === "Custom") {
        return;
      }

      let editConfigJsonCallback: Parameters<typeof editConfigJson>[0];

      switch (mode) {
        case "Local":
          editConfigJsonCallback = setupLocalConfig;
          break;

        case "Quickstart":
          editConfigJsonCallback = setupQuickstartConfig;
          break;

        case "LocalAfterFreeTrial":
          editConfigJsonCallback = setupLocalConfigAfterFreeTrial;
          break;

        case "Best":
          editConfigJsonCallback = setupBestConfig;
          break;

        default:
          console.error(`Invalid mode: ${mode}`);
          editConfigJsonCallback = (config) => config;
      }

      editConfigJson(editConfigJsonCallback);

      void this.configHandler.reloadConfig();
    });

    on("addAutocompleteModel", (msg) => {
      editConfigJson((config) => {
        return {
          ...config,
          tabAutocompleteModel: msg.data.model,
        };
      });
      void this.configHandler.reloadConfig();
    });

    on("stats/getTokensPerDay", async (msg) => {
      const rows = await DevDataSqliteDb.getTokensPerDay();
      return rows;
    });
    on("stats/getTokensPerModel", async (msg) => {
      const rows = await DevDataSqliteDb.getTokensPerModel();
      return rows;
    });
    on("index/forceReIndex", async ({ data }) => {
      if (data?.shouldClearIndexes) {
        const codebaseIndexer = await this.codebaseIndexerPromise;
        await codebaseIndexer.clearIndexes();
      }

      const dirs = data?.dir ? [data.dir] : await this.ide.getWorkspaceDirs();
      await this.refreshCodebaseIndex(dirs);
    });
    on("index/setPaused", (msg) => {
      new GlobalContext().update("indexingPaused", msg.data);
      this.indexingPauseToken.paused = msg.data;
    });
    on("index/indexingProgressBarInitialized", async (msg) => {
      // Triggered when progress bar is initialized.
      // If a non-default state has been stored, update the indexing display to that state
      if (this.indexingState.status !== "loading") {
        void this.messenger.request("indexProgress", this.indexingState);
      }
    });

    on("didChangeSelectedProfile", (msg) => {
      void this.configHandler.setSelectedProfile(msg.data.id);
      void this.configHandler.reloadConfig();
    });
    on("didChangeControlPlaneSessionInfo", async (msg) => {
      this.configHandler.updateControlPlaneSessionInfo(msg.data.sessionInfo);
    });
    on("auth/getAuthUrl", async (msg) => {
      const url = await getAuthUrlForTokenPage();
      return { url };
    });

    on("didChangeActiveTextEditor", ({ data: { filepath } }) => {
      recentlyEditedFilesCache.set(filepath, filepath);
    });
  }

  private indexingCancellationController: AbortController | undefined;

  private async refreshCodebaseIndex(dirs: string[]) {
    if (this.indexingCancellationController) {
      this.indexingCancellationController.abort();
    }
    this.indexingCancellationController = new AbortController();
    for await (const update of (await this.codebaseIndexerPromise).refresh(
      dirs,
      this.indexingCancellationController.signal,
    )) {
      let updateToSend = { ...update };
      if (update.status === "failed") {
        updateToSend.status = "done";
        updateToSend.desc = "Indexing complete";
        updateToSend.progress = 1.0;
      }

      void this.messenger.request("indexProgress", updateToSend);
      this.indexingState = updateToSend;

      if (update.status === "failed") {
        console.debug(
          "Indexing failed with error: ",
          update.desc,
          update.debugInfo,
        );
        void Telemetry.capture(
          "indexing_error",
          {
            error: update.desc,
            stack: update.debugInfo,
          },
          false,
        );
      }
    }

    this.messenger.send("refreshSubmenuItems", undefined);
  }
}<|MERGE_RESOLUTION|>--- conflicted
+++ resolved
@@ -245,11 +245,7 @@
         this.ide,
         (await this.config()).experimental?.promptPath,
       );
-<<<<<<< HEAD
-      this.configHandler.reloadConfig();
-=======
-      void this.configHandler.reloadConfig();
->>>>>>> c704783d
+      void this.configHandler.reloadConfig();
     });
 
     on("config/reload", (msg) => {
@@ -463,23 +459,9 @@
       const model =
         config.models.find((model) => model.title === msg.data.title) ??
         config.models.find((model) => model.title?.startsWith(msg.data.title));
-<<<<<<< HEAD
-      if (model) {
-        return model.listModels();
-      } else {
-        if (msg.data.title === "Ollama") {
-          try {
-            const models = await new Ollama({ model: "" }).listModels();
-            return models;
-          } catch (e) {
-            console.warn(`Error listing Ollama models: ${e}`);
-            return undefined;
-          }
-=======
       try {
         if (model) {
           return model.listModels();
->>>>>>> c704783d
         } else {
           if (msg.data.title === "Ollama") {
             const models = await new Ollama({ model: "" }).listModels();
