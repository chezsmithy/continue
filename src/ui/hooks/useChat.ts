--- conflicted
+++ resolved
@@ -54,13 +54,8 @@
   onShowOrgSelector,
   onShowConfigSelector,
   onShowModelSelector,
-<<<<<<< HEAD
   onShowMCPSelector,
-  onLoginPrompt,
-  onReload,
-=======
   onLoginPrompt: _onLoginPrompt,
->>>>>>> 4effd5de
   isRemoteMode = false,
   remoteUrl,
 }: UseChatProps) {
